--- conflicted
+++ resolved
@@ -73,8 +73,7 @@
 Depends: libguh1 (= ${binary:Version}),
   ${shlibs:Depends},
   ${misc:Depends}
-<<<<<<< HEAD
-Description: server for home automation systems
+  Description: server for home automation systems - development files
  guh stands for 'Gear Up your Home!' and provide a WebGUI and configuration
  for various systems that provide home and house automations. It's
  expandable with plugins for a greater functionality.
@@ -90,17 +89,7 @@
   ${shlibs:Depends},
   ${misc:Depends}
 Description: server for home automation systems - plugins
- guh stands for 'Gear Up your Home!' and provide a WebGUI and configuration
- for various systems that provide home and house automations. It's
- expandable with plugins for a greater functionality.
- .
- It supports systems like ZigBee, Z-Wave, KNX/EIB, FS20, EnOcean and other.
- .
- This package contains plugins for guh.
-=======
-Description: server for home automation systems - development files
  'Gear Up your Home!' - Home automation server.
  guh is a home automation system aiming for easy integration of various
  existing home automation and controlling devices into a fully automated
- system.
->>>>>>> fba03fdc
+ system.