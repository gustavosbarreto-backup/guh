--- conflicted
+++ resolved
@@ -46,20 +46,9 @@
  on timer events.
  */
 
-/*!
-<<<<<<< HEAD
- \fn void DevicePlugin::upnpDiscoveryFinished(QList<UpnpDevice> deviceList)
- If the plugin has requested the upnp \a deviceList using \l{DevicePlugin::upnpDiscover(QString searchTarget)},
- this slot will be called after 3 seconds (search timeout). The list will contain all devices available on in
- the network, which responded to the given search target string
- \sa DevicePlugin::upnpDiscover()
- */
-
-/*!
- \fn void DevicePlugin::executeAction(Device *device, const Action &action)
-=======
+
+/*!
  \fn DeviceManager::DeviceError DevicePlugin::executeAction(Device *device, const Action &action)
->>>>>>> 5068905c376398c1cd754811b15f5be51da73a3d
  This will be called to actually execute actions on the hardware. The \{Device} and
  the \{Action} are contained in the \a device and \a action parameters.
  Return the appropriate \l{DeviceManager::DeviceError}{DeviceError}.
