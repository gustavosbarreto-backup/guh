/* * * * * * * * * * * * * * * * * * * * * * * * * * * * * * * * * * * * * *
 *                                                                         *
 *  Copyright (C) 2015 Simon Stuerz <simon.stuerz@guh.guru>                *
 *  Copyright (C) 2014 Michael Zanetti <michael_zanetti@gmx.net>           *
 *                                                                         *
 *  This file is part of guh.                                              *
 *                                                                         *
 *  Guh is free software: you can redistribute it and/or modify            *
 *  it under the terms of the GNU General Public License as published by   *
 *  the Free Software Foundation, version 2 of the License.                *
 *                                                                         *
 *  Guh is distributed in the hope that it will be useful,                 *
 *  but WITHOUT ANY WARRANTY; without even the implied warranty of         *
 *  MERCHANTABILITY or FITNESS FOR A PARTICULAR PURPOSE.  See the          *
 *  GNU General Public License for more details.                           *
 *                                                                         *
 *  You should have received a copy of the GNU General Public License      *
 *  along with guh. If not, see <http://www.gnu.org/licenses/>.            *
 *                                                                         *
 * * * * * * * * * * * * * * * * * * * * * * * * * * * * * * * * * * * * * */

/*!
    \class DeviceManager
    \brief The main entry point when interacting with \l{Device}{Devices}

    \ingroup devices
    \inmodule libguh

    The DeviceManager holds all information about supported and configured Devices in the system.

    It is also responsible for loading Plugins and managing common hardware resources between
    \l{DevicePlugin}{device plugins}.
*/

/*! \enum DeviceManager::HardwareResource

    This enum type specifies hardware resources which can be requested by \l{DevicePlugin}{DevicePlugins}.

    \value HardwareResourceNone
        No Resource required.
    \value HardwareResourceRadio433
        Refers to the 433 MHz radio.
    \value HardwareResourceRadio868
        Refers to the 868 MHz radio.
    \value HardwareResourceTimer
        Refers to the global timer managed by the \l{DeviceManager}. Plugins should not create their own timers,
        but rather request the global timer using the hardware resources.
    \value HardwareResourceNetworkManager
        Allows to send network requests and receive replies.
    \value HardwareResourceUpnpDisovery
        Allowes to search a UPnP devices in the network.
*/

/*! \enum DeviceManager::DeviceError

    This enum type specifies the errors that can happen when working with \l{Device}{Devices}.

    \value DeviceErrorNoError
        No Error. Everything went fine.
    \value DeviceErrorPluginNotFound
        Couldn't find the Plugin for the given id.
    \value DeviceErrorDeviceNotFound
        Couldn't find a \l{Device} for the given id.
    \value DeviceErrorDeviceClassNotFound
        Couldn't find a \l{DeviceClass} for the given id.
    \value DeviceErrorActionTypeNotFound
        Couldn't find the \l{ActionType} for the given id.
    \value DeviceErrorStateTypeNotFound
        Couldn't find the \l{StateType} for the given id.
    \value DeviceErrorEventTypeNotFound
        Couldn't find the \l{EventType} for the given id.
    \value DeviceErrorDeviceDescriptorNotFound
        Couldn't find the \l{DeviceDescriptor} for the given id.
    \value DeviceErrorMissingParameter
        Parameters do not comply to the template.
    \value DeviceErrorInvalidParameter
        One of the given parameter is not valid.
    \value DeviceErrorSetupFailed
        Error setting up the \l{Device}. It will not be functional.
    \value DeviceErrorDuplicateUuid
        Error setting up the \l{Device}. The given DeviceId already exists.
    \value DeviceErrorCreationMethodNotSupported
        Error setting up the \l{Device}. This \l{DeviceClass}{CreateMethod} is not supported for this \l{Device}.
    \value DeviceErrorSetupMethodNotSupported
        Error setting up the \l{Device}. This \l{DeviceClass}{SetupMethod} is not supported for this \l{Device}.
    \value DeviceErrorHardwareNotAvailable
        The Hardware of the \l{Device} is not available.
    \value DeviceErrorHardwareFailure
        The Hardware of the \l{Device} has an error.
    \value DeviceErrorAsync
        The response of the \l{Device} will be asynchronously.
    \value DeviceErrorDeviceInUse
        The \l{Device} is currently bussy.
    \value DeviceErrorPairingTransactionIdNotFound
        Couldn't find the PairingTransactionId for the given id.
    \value DeviceErrorAuthentificationFailure
        The device could not authentificate with something.
    \value DeviceErrorParameterNotWritable
        One of the given device params is not writable.
*/

/*! \enum DeviceManager::DeviceSetupStatus

    This enum type specifies the setup status of a \l{Device}.

    \value DeviceSetupStatusSuccess
        No Error. Everything went fine.
    \value DeviceSetupStatusFailure
        Something went wrong during the setup.
    \value DeviceSetupStatusAsync
        The status of the \l{Device} setup will be emitted asynchronous.
*/

/*! \fn void DeviceManager::loaded();
    The DeviceManager will emit this signal when all \l{Device}{Devices} are loaded.
*/

/*! \fn void DeviceManager::deviceSetupFinished(Device *device, DeviceError status);
    This signal is emitted when the setup of a \a device is finished. The \a status parameter describes the
    \l{DeviceManager::DeviceError}{DeviceError} that occurred.
*/

/*! \fn void DeviceManager::deviceStateChanged(Device *device, const QUuid &stateTypeId, const QVariant &value);
    This signal is emitted when the \l{State} of a \a device changed. The \a stateTypeId parameter describes the
    \l{StateType} and the \a value parameter holds the new value.
*/

/*! \fn void DeviceManager::deviceRemoved(const DeviceId &deviceId);
    This signal is emitted when the \l{Device} with the given \a deviceId was removed from the system. This signal will
    create the Devices.DeviceRemoved notification.
*/

/*! \fn void DeviceManager::deviceAdded(Device *device);
    This signal is emitted when a \a \device  was added to the system. This signal will
    create the Devices.DeviceAdded notification.
*/

/*! \fn void DeviceManager::deviceParamsChanged(Device *device);
    This signal is emitted when a \a \device  was changed in the system (by edit or rediscover). This signal will
    create the Devices.DeviceParamsChanged notification.
*/

/*! \fn void DeviceManager::deviceEditFinished(Device *device, DeviceError status);
    This signal is emitted when the edit process of a \a device is finished.  The \a status parameter describes the
    \l{DeviceManager::DeviceError}{DeviceError} that occurred.
*/

/*! \fn void DeviceManager::devicesDiscovered(const DeviceClassId &deviceClassId, const QList<DeviceDescriptor> &devices);
    This signal is emitted when the discovery of a \a deviceClassId is finished. The \a devices parameter describes the
    list of \l{DeviceDescriptor}{DeviceDescriptors} of all discovered \l{Device}{Devices}.
    \sa discoverDevices()
*/

/*! \fn void DeviceManager::actionExecutionFinished(const ActionId &actionId, DeviceError status);
    The DeviceManager will emit a this signal when the \l{Action} with the given \a actionId is finished.
    The \a status of the \l{Action} execution will be described as \l{DeviceManager::DeviceError}{DeviceError}.
*/

/*! \fn void DeviceManager::pairingFinished(const PairingTransactionId &pairingTransactionId, DeviceError status, const DeviceId &deviceId = DeviceId());
    The DeviceManager will emit a this signal when the pairing of a \l{Device} with the \a deviceId and \a pairingTransactionId is finished.
    The \a status of the pairing will be described as \l{DeviceManager::DeviceError}{DeviceError}.
*/

/*! \fn void DeviceManager::eventTriggered(const Event &event)
    The DeviceManager will emit a \l{Event} described in \a event whenever a Device
    creates one. Normally only \l{GuhCore} should connect to this and execute actions
    after checking back with the \{RulesEngine}. Exceptions might be monitoring interfaces
    or similar, but you should never directly react to this in a \l{DevicePlugin}.
*/

#include "devicemanager.h"
#include "loggingcategories.h"

#include "hardware/radio433/radio433.h"

#include "plugin/device.h"
#include "plugin/deviceclass.h"
#include "plugin/deviceplugin.h"

#include <QPluginLoader>
#include <QStaticPlugin>
#include <QtPlugin>
#include <QDebug>
#include <QSettings>
#include <QStringList>
#include <QCoreApplication>
#include <QStandardPaths>
#include <QDir>

/*! Constructs the DeviceManager with the given \a parent. There should only be one DeviceManager in the system created by \l{GuhCore}.
 *  Use \c GuhCore::instance()->deviceManager() instead to access the DeviceManager. */
DeviceManager::DeviceManager(QObject *parent) :
    QObject(parent),
    m_radio433(0)
{
    qRegisterMetaType<DeviceClassId>();
    qRegisterMetaType<DeviceDescriptor>();

    m_pluginTimer.setInterval(10000);
    connect(&m_pluginTimer, &QTimer::timeout, this, &DeviceManager::timerEvent);

    m_settingsFile = QCoreApplication::instance()->organizationName() + "/devices";

    // Give hardware a chance to start up before loading plugins etc.
    QMetaObject::invokeMethod(this, "loadPlugins", Qt::QueuedConnection);
    QMetaObject::invokeMethod(this, "loadConfiguredDevices", Qt::QueuedConnection);
    QMetaObject::invokeMethod(this, "startMonitoringAutoDevices", Qt::QueuedConnection);
    // Make sure this is always emitted after plugins and devices are loaded
    QMetaObject::invokeMethod(this, "loaded", Qt::QueuedConnection);

    m_radio433 = new Radio433(this);
    connect(m_radio433, &Radio433::dataReceived, this, &DeviceManager::radio433SignalReceived);
    m_radio433->enable();
    // TODO: error handling if no Radio433 detected (GPIO or network), disable radio433 plugins or something...

    // Network manager
    m_networkManager = new NetworkManager(this);
    connect(m_networkManager, &NetworkManager::replyReady, this, &DeviceManager::replyReady);

    // UPnP discovery
    m_upnpDiscovery = new UpnpDiscovery(this);
    connect(m_upnpDiscovery, &UpnpDiscovery::discoveryFinished, this, &DeviceManager::upnpDiscoveryFinished);
    connect(m_upnpDiscovery, &UpnpDiscovery::upnpNotify, this, &DeviceManager::upnpNotifyReceived);
}

/*! Destructor of the DeviceManager. Each loaded \l{DevicePlugin} will be deleted. */
DeviceManager::~DeviceManager()
{
    qCDebug(dcDeviceManager) << "Shutting down DeviceManager";
    foreach (DevicePlugin *plugin, m_devicePlugins) {
        delete plugin;
    }
}

/*! Returns all the \l{DevicePlugin}{DevicePlugins} loaded in the system. */
QList<DevicePlugin *> DeviceManager::plugins() const
{
    return m_devicePlugins.values();
}

/*! Returns the \l{DevicePlugin} with the given \a id. Null if the id couldn't be found. */
DevicePlugin *DeviceManager::plugin(const PluginId &id) const
{
    return m_devicePlugins.value(id);
}

/*! Returns a certain \l{DeviceError} and sets the configuration of the plugin with the given \a pluginId
 *  and the given \a pluginConfig. */
DeviceManager::DeviceError DeviceManager::setPluginConfig(const PluginId &pluginId, const ParamList &pluginConfig)
{
    DevicePlugin *plugin = m_devicePlugins.value(pluginId);
    if (!plugin) {
        return DeviceErrorPluginNotFound;
    }
    DeviceError result = plugin->setConfiguration(pluginConfig);
    if (result != DeviceErrorNoError) {
        return result;
    }
    QSettings settings;
    settings.beginGroup("PluginConfig");
    settings.beginGroup(plugin->pluginId().toString());
    foreach (const Param &param, pluginConfig) {
        settings.setValue(param.name(), param.value());
    }
    settings.endGroup();
    settings.endGroup();
    return result;
}

/*! Returns all the \l{Vendor}s loaded in the system. */
QList<Vendor> DeviceManager::supportedVendors() const
{
    return m_supportedVendors.values();
}

/*! Returns all the supported \l{DeviceClass}{DeviceClasses} by all \l{DevicePlugin}{DevicePlugins} loaded in the system.
 *  Optionally filtered by \a vendorId. */
QList<DeviceClass> DeviceManager::supportedDevices(const VendorId &vendorId) const
{
    QList<DeviceClass> ret;
    if (vendorId.isNull()) {
        ret = m_supportedDevices.values();
    } else {
        foreach (const DeviceClassId &deviceClassId, m_vendorDeviceMap.value(vendorId)) {
            ret.append(m_supportedDevices.value(deviceClassId));
        }
    }
    return ret;
}
/*! Returns a certain \l{DeviceError} and starts the discovering process of the \l{Device} with the given \a deviceClassId
 *  and the given \a params.*/
DeviceManager::DeviceError DeviceManager::discoverDevices(const DeviceClassId &deviceClassId, const ParamList &params)
{
    qCDebug(dcDeviceManager) << "discover devices" << params;
    // Create a copy of the parameter list because we might modify it (fillig in default values etc)
    ParamList effectiveParams = params;
    DeviceClass deviceClass = findDeviceClass(deviceClassId);
    if (!deviceClass.isValid()) {
        return DeviceErrorDeviceClassNotFound;
    }
    if (!deviceClass.createMethods().testFlag(DeviceClass::CreateMethodDiscovery)) {
        return  DeviceErrorCreationMethodNotSupported;
    }
    DeviceError result = verifyParams(deviceClass.discoveryParamTypes(), effectiveParams);
    if (result != DeviceErrorNoError) {
        return result;
    }
    DevicePlugin *plugin = m_devicePlugins.value(deviceClass.pluginId());
    if (!plugin) {
        return DeviceErrorPluginNotFound;
    }
    m_discoveringPlugins.append(plugin);
    DeviceError ret = plugin->discoverDevices(deviceClassId, effectiveParams);
    if (ret != DeviceErrorAsync) {
        m_discoveringPlugins.removeOne(plugin);
    }
    return ret;
}

/*! Add a new configured device for the given \l{DeviceClass}, the given parameters and \a id.
 *  \a deviceClassId must refer to an existing \{DeviceClass} and \a params must match the parameter description in the \l{DeviceClass}.
 *  Optionally you can supply an id yourself if you must keep track of the added device. If you don't supply it, a new one will
 *  be generated. Only devices with \l{DeviceClass}{CreateMethodUser} can be created using this method.
 *  Returns \l{DeviceError} to inform about the result. */
DeviceManager::DeviceError DeviceManager::addConfiguredDevice(const DeviceClassId &deviceClassId, const ParamList &params, const DeviceId id)
{
    DeviceClass deviceClass = findDeviceClass(deviceClassId);
    if (!deviceClass.isValid()) {
        return DeviceErrorDeviceClassNotFound;
    }
    if (deviceClass.createMethods().testFlag(DeviceClass::CreateMethodUser)) {
        return addConfiguredDeviceInternal(deviceClassId, params, id);
    }
    return DeviceErrorCreationMethodNotSupported;
}

/*! Add a new configured device for the given \l{DeviceClass} the given DeviceDescriptorId and \a deviceId. Only devices with \l{DeviceClass}{CreateMethodDiscovery}
 *  can be created using this method. The \a deviceClassId must refer to an existing \l{DeviceClass} and the \a deviceDescriptorId must refer to an existing DeviceDescriptorId
 *  from the discovery.
 *  Returns \l{DeviceError} to inform about the result. */
DeviceManager::DeviceError DeviceManager::addConfiguredDevice(const DeviceClassId &deviceClassId, const DeviceDescriptorId &deviceDescriptorId, const DeviceId &deviceId)
{
    DeviceClass deviceClass = findDeviceClass(deviceClassId);
    if (!deviceClass.isValid()) {
        return DeviceErrorDeviceClassNotFound;
    }
    if (!deviceClass.createMethods().testFlag(DeviceClass::CreateMethodDiscovery)) {
        return DeviceErrorCreationMethodNotSupported;
    }

    DeviceDescriptor descriptor = m_discoveredDevices.take(deviceDescriptorId);
    if (!descriptor.isValid()) {
        return DeviceErrorDeviceDescriptorNotFound;
    }

    return addConfiguredDeviceInternal(deviceClassId, descriptor.params(), deviceId);
}


/*! Edit the \l{ParamList}{Params} of a configured device with the given \a deviceId to the new given \a params.
 *  The given parameter \a fromDiscovery specifies if the new \a params came
 *  from a discovery or if the user set them. If it came from discovery not writable parameters (readOnly) will be changed too.
 *
 *  Returns \l{DeviceError} to inform about the result. */
DeviceManager::DeviceError DeviceManager::editDevice(const DeviceId &deviceId, const ParamList &params, bool fromDiscovery)
{
    Device *device = findConfiguredDevice(deviceId);
    if (!device) {
        return DeviceErrorDeviceNotFound;
    }

    ParamList effectiveParams = params;
    DeviceClass deviceClass = findDeviceClass(device->deviceClassId());
    if (deviceClass.id().isNull()) {
        return DeviceErrorDeviceClassNotFound;
    }

    DevicePlugin *plugin = m_devicePlugins.value(deviceClass.pluginId());
    if (!plugin) {
        return DeviceErrorPluginNotFound;
    }

    // if the params are discovered and not set by the user
    if (!fromDiscovery) {
        // check if one of the given params is not editable
        foreach (const ParamType &paramType, deviceClass.paramTypes()) {
            foreach (const Param &param, params) {
                if (paramType.name() == param.name()) {
                    if (paramType.readOnly())
                        return DeviceErrorParameterNotWritable;
                }
            }
        }
    }

    DeviceError result = verifyParams(deviceClass.paramTypes(), effectiveParams, false);
    if (result != DeviceErrorNoError) {
        return result;
    }

    // first remove the device in the plugin
    plugin->deviceRemoved(device);

    // mark setup as incomplete
    device->setSetupComplete(false);

    // set new params
    foreach (const Param &param, effectiveParams) {
        device->setParamValue(param.name(), param.value());
    }

    // try to setup the device with the new params
    DeviceSetupStatus status = plugin->setupDevice(device);
    switch (status) {
    case DeviceSetupStatusFailure:
        qCWarning(dcDeviceManager) << "Device edit failed. Not saving changes of device paramters. Device setup incomplete.";
        return DeviceErrorSetupFailed;
    case DeviceSetupStatusAsync:
        m_asyncDeviceEdit.append(device);
        return DeviceErrorAsync;
    case DeviceSetupStatusSuccess:
        qCDebug(dcDeviceManager) << "Device edit complete.";
        break;
    }

    storeConfiguredDevices();
    postSetupDevice(device);
    device->setupCompleted();
    emit deviceParamsChanged(device);

    return DeviceErrorNoError;
}

/*! Edit the \l{Param}{Params} of a configured device to the \l{Param}{Params} of the DeviceDescriptor with the
 *  given \a deviceId to the given DeviceDescriptorId.
 *  Only devices with \l{DeviceClass}{CreateMethodDiscovery} can be changed using this method.
 *  The \a deviceDescriptorId must refer to an existing DeviceDescriptorId from the discovery.
 *  This method allows to rediscover a device and update it's \l{Param}{Params}.
 *
 *  Returns \l{DeviceError} to inform about the result. */
DeviceManager::DeviceError DeviceManager::editDevice(const DeviceId &deviceId, const DeviceDescriptorId &deviceDescriptorId)
{
    Device *device = findConfiguredDevice(deviceId);
    if (!device) {
        return DeviceErrorDeviceNotFound;
    }

    DeviceClass deviceClass = findDeviceClass(device->deviceClassId());
    if (!deviceClass.isValid()) {
        return DeviceErrorDeviceClassNotFound;
    }
    if (!deviceClass.createMethods().testFlag(DeviceClass::CreateMethodDiscovery)) {
        return DeviceErrorCreationMethodNotSupported;
    }

    DeviceDescriptor descriptor = m_discoveredDevices.take(deviceDescriptorId);
    if (!descriptor.isValid()) {
        return DeviceErrorDeviceDescriptorNotFound;
    }

    return editDevice(deviceId, descriptor.params(), true);
}

/*! Initiates a pairing with a \l{DeviceClass}{Device} with the given \a pairingTransactionId, \a deviceClassId and \a params.
 *  Returns \l{DeviceManager::DeviceError}{DeviceError} to inform about the result. */
DeviceManager::DeviceError DeviceManager::pairDevice(const PairingTransactionId &pairingTransactionId, const DeviceClassId &deviceClassId, const ParamList &params)
{
    DeviceClass deviceClass = findDeviceClass(deviceClassId);
    if (deviceClass.id().isNull()) {
        qCWarning(dcDeviceManager) << "cannot find a device class with id" << deviceClassId;
        return DeviceErrorDeviceClassNotFound;
    }

    Q_UNUSED(pairingTransactionId)
    Q_UNUSED(params)
    switch (deviceClass.setupMethod()) {
    case DeviceClass::SetupMethodJustAdd:
        qCWarning(dcDeviceManager) << "Cannot setup this device this way. No need to pair this device.";
        return DeviceErrorSetupMethodNotSupported;
    case DeviceClass::SetupMethodDisplayPin:
        qCWarning(dcDeviceManager) << "SetupMethodDisplayPin not implemented yet for this CreateMethod";
        return DeviceErrorSetupFailed;
    case DeviceClass::SetupMethodEnterPin:
        qCWarning(dcDeviceManager) << "SetupMethodEnterPin not implemented yet for this CreateMethod";
        return DeviceErrorSetupFailed;
    case DeviceClass::SetupMethodPushButton:
        qCWarning(dcDeviceManager) << "SetupMethodPushButton not implemented yet for this CreateMethod";
        return DeviceErrorSetupFailed;
    }

    return DeviceErrorNoError;
}

/*! Initiates a pairing with a \l{DeviceClass}{Device} with the given \a pairingTransactionId, \a deviceClassId and \a deviceDescriptorId.
 *  Returns \l{DeviceManager::DeviceError}{DeviceError} to inform about the result. */
DeviceManager::DeviceError DeviceManager::pairDevice(const PairingTransactionId &pairingTransactionId, const DeviceClassId &deviceClassId, const DeviceDescriptorId &deviceDescriptorId)
{
    DeviceClass deviceClass = findDeviceClass(deviceClassId);
    if (deviceClass.id().isNull()) {
        qCWarning(dcDeviceManager) << "Cannot find a device class with id" << deviceClassId;
        return DeviceErrorDeviceClassNotFound;
    }

    if (deviceClass.setupMethod() == DeviceClass::SetupMethodJustAdd) {
        qCWarning(dcDeviceManager) << "Cannot setup this device this way. No need to pair this device.";
        return DeviceErrorCreationMethodNotSupported;
    }

    if (!m_discoveredDevices.contains(deviceDescriptorId)) {
        qCWarning(dcDeviceManager) << "Cannot find a DeviceDescriptor with ID" << deviceClassId.toString();
        return DeviceErrorDeviceDescriptorNotFound;
    }

    m_pairingsDiscovery.insert(pairingTransactionId, qMakePair<DeviceClassId, DeviceDescriptorId>(deviceClassId, deviceDescriptorId));

    if (deviceClass.setupMethod() == DeviceClass::SetupMethodDisplayPin) {
<<<<<<< HEAD
        DeviceDescriptor deviceDescriptor = m_discoveredDevices.value(deviceDescriptorId);

        DevicePlugin *plugin = m_devicePlugins.value(m_supportedDevices.value(deviceClassId).pluginId());
        if (!plugin) {
            qWarning() << "Can't find a plugin for this device class";
            return DeviceErrorPluginNotFound;
        }

        return plugin->displayPin(pairingTransactionId, deviceDescriptor);
=======
        // TODO: fetch PIN from device plugin
        qCWarning(dcDeviceManager) << "SetupMethodDisplayPin not implemented yet";
        return DeviceErrorSetupFailed;
>>>>>>> 84240a48
    }

    return DeviceErrorNoError;
}

/*! Confirms the pairing of a \l{Device} with the given \a pairingTransactionId and \a secret.
 *  Returns \l{DeviceManager::DeviceError}{DeviceError} to inform about the result. */
DeviceManager::DeviceError DeviceManager::confirmPairing(const PairingTransactionId &pairingTransactionId, const QString &secret)
{
    if (m_pairingsJustAdd.contains(pairingTransactionId)) {
        qCWarning(dcDeviceManager) << "this SetupMethod is not implemented yet";
        m_pairingsJustAdd.remove(pairingTransactionId);
        return DeviceErrorSetupFailed;
    }

    if (m_pairingsDiscovery.contains(pairingTransactionId)) {
        DeviceDescriptorId deviceDescriptorId = m_pairingsDiscovery.value(pairingTransactionId).second;
        DeviceClassId deviceClassId = m_pairingsDiscovery.value(pairingTransactionId).first;

        DeviceDescriptor deviceDescriptor = m_discoveredDevices.value(deviceDescriptorId);

        DevicePlugin *plugin = m_devicePlugins.value(m_supportedDevices.value(deviceClassId).pluginId());

        if (!plugin) {
            qCWarning(dcDeviceManager) << "Can't find a plugin for this device class";
            return DeviceErrorPluginNotFound;
        }

        DeviceSetupStatus status = plugin->confirmPairing(pairingTransactionId, deviceClassId, deviceDescriptor.params(), secret);
        switch (status) {
        case DeviceSetupStatusSuccess:
            m_pairingsDiscovery.remove(pairingTransactionId);
            return DeviceErrorNoError;
        case DeviceSetupStatusFailure:
            m_pairingsDiscovery.remove(pairingTransactionId);
            return DeviceErrorSetupFailed;
        case DeviceSetupStatusAsync:
            return DeviceErrorAsync;
        }
    }

    return DeviceErrorPairingTransactionIdNotFound;
}

/*! This method will only be used from the DeviceManager in order to add a \l{Device} with the given \a deviceClassId, \a params and \ id.
 *  Returns \l{DeviceError} to inform about the result. */
DeviceManager::DeviceError DeviceManager::addConfiguredDeviceInternal(const DeviceClassId &deviceClassId, const ParamList &params, const DeviceId id)
{
    ParamList effectiveParams = params;
    DeviceClass deviceClass = findDeviceClass(deviceClassId);
    if (deviceClass.id().isNull()) {
        return DeviceErrorDeviceClassNotFound;
    }

    if (deviceClass.setupMethod() != DeviceClass::SetupMethodJustAdd) {
        return DeviceErrorCreationMethodNotSupported;
    }

    DeviceError result = verifyParams(deviceClass.paramTypes(), effectiveParams);
    if (result != DeviceErrorNoError) {
        return result;
    }

    foreach(Device *device, m_configuredDevices) {
        if (device->id() == id) {
            return DeviceErrorDuplicateUuid;
        }
    }

    DevicePlugin *plugin = m_devicePlugins.value(deviceClass.pluginId());
    if (!plugin) {
        return DeviceErrorPluginNotFound;
    }

    Device *device = new Device(plugin->pluginId(), id, deviceClassId, this);
    device->setName(deviceClass.name());
    device->setParams(effectiveParams);

    DeviceSetupStatus status = setupDevice(device);
    switch (status) {
    case DeviceSetupStatusFailure:
        qCWarning(dcDeviceManager) << "Device setup failed. Not adding device to system.";
        delete device;
        return DeviceErrorSetupFailed;
    case DeviceSetupStatusAsync:
        return DeviceErrorAsync;
    case DeviceSetupStatusSuccess:
        qCDebug(dcDeviceManager) << "Device setup complete.";
        break;
    }

    m_configuredDevices.append(device);
    storeConfiguredDevices();
    postSetupDevice(device);

    emit deviceAdded(device);

    return DeviceErrorNoError;
}

/*! Removes a \l{Device} with the given \a deviceId from the list of configured \l{Device}{Devices}.
 *  This method also deletes all saved settings of the \l{Device}.
 *  Returns \l{DeviceError} to inform about the result. */
DeviceManager::DeviceError DeviceManager::removeConfiguredDevice(const DeviceId &deviceId)
{
    Device *device = findConfiguredDevice(deviceId);
    if (!device) {
        return DeviceErrorDeviceNotFound;
    }

    m_configuredDevices.removeAll(device);
    m_devicePlugins.value(device->pluginId())->deviceRemoved(device);

    // check if this plugin still needs the guhTimer call
    bool pluginNeedsTimer = false;
    foreach (Device* d, m_configuredDevices) {
        if (d->pluginId() == device->pluginId()) {
            pluginNeedsTimer = true;
            break;
        }
    }

    // if this plugin doesn't need any longer the guhTimer call
    if (!pluginNeedsTimer) {
        m_pluginTimerUsers.removeAll(plugin(device->pluginId()));
        if (m_pluginTimerUsers.isEmpty()) {
            m_pluginTimer.stop();
        }
    }
    device->deleteLater();

    QSettings settings(m_settingsFile);
    settings.beginGroup("DeviceConfig");
    settings.beginGroup(deviceId.toString());
    settings.remove("");
    settings.endGroup();

    emit deviceRemoved(deviceId);

    return DeviceErrorNoError;
}

/*! Returns the \l{Device} with the given \a id. Null if the id couldn't be found. */
Device *DeviceManager::findConfiguredDevice(const DeviceId &id) const
{
    foreach (Device *device, m_configuredDevices) {
        if (device->id() == id) {
            return device;
        }
    }
    return 0;
}

/*! Returns all configured \{Device}{Devices} in the system. */
QList<Device *> DeviceManager::configuredDevices() const
{
    return m_configuredDevices;
}

/*! Returns all \l{Device}{Devices} matching the \l{DeviceClass} referred by \a deviceClassId. */
QList<Device *> DeviceManager::findConfiguredDevices(const DeviceClassId &deviceClassId) const
{
    QList<Device*> ret;
    foreach (Device *device, m_configuredDevices) {
        if (device->deviceClassId() == deviceClassId) {
            ret << device;
        }
    }
    return ret;
}

/*! For conveninece, this returns the \l{DeviceClass} with the id given by \a deviceClassId.
 *  Note: The returned \l{DeviceClass} may be invalid. */
DeviceClass DeviceManager::findDeviceClass(const DeviceClassId &deviceClassId) const
{
    foreach (const DeviceClass &deviceClass, m_supportedDevices) {
        if (deviceClass.id() == deviceClassId) {
            return deviceClass;
        }
    }
    return DeviceClass();
}

/*! Execute the given \l{Action}.
 *  This will find the \l{Device} \a action refers to the \l{Action}{deviceId()} and
 *  its \l{DevicePlugin}. Then will dispatch the execution to the \l{DevicePlugin}.*/
DeviceManager::DeviceError DeviceManager::executeAction(const Action &action)
{
    Action finalAction = action;
    foreach (Device *device, m_configuredDevices) {
        if (action.deviceId() == device->id()) {
            // found device

            // Make sure this device has an action type with this id
            DeviceClass deviceClass = findDeviceClass(device->deviceClassId());
            bool found = false;
            foreach (const ActionType &actionType, deviceClass.actionTypes()) {
                if (actionType.id() == action.actionTypeId()) {
                    ParamList finalParams = action.params();
                    DeviceError paramCheck = verifyParams(actionType.paramTypes(), finalParams);
                    if (paramCheck != DeviceErrorNoError) {
                        return paramCheck;
                    }
                    finalAction.setParams(finalParams);

                    found = true;
                    continue;
                }
            }
            if (!found) {
                return DeviceErrorActionTypeNotFound;
            }

            return m_devicePlugins.value(device->pluginId())->executeAction(device, finalAction);
        }
    }
    return DeviceErrorDeviceNotFound;
}

void DeviceManager::loadPlugins()
{
    QStringList searchDirs;
    searchDirs << QCoreApplication::applicationDirPath() + "/../lib/guh/plugins";
    searchDirs << QCoreApplication::applicationDirPath() + "/../plugins/";
    searchDirs << QCoreApplication::applicationDirPath() + "/../plugins/deviceplugins";
    searchDirs << QCoreApplication::applicationDirPath() + "/../../../plugins/deviceplugins";

    foreach (const QString &path, searchDirs) {
        QDir dir(path);
        qCDebug(dcDeviceManager) << "Loading plugins from:" << dir.absolutePath();
        foreach (const QString &entry, dir.entryList()) {
            QFileInfo fi;
            if (entry.startsWith("libguh_deviceplugin") && entry.endsWith(".so")) {
                fi.setFile(path + "/" + entry);
            } else {
                fi.setFile(path + "/" + entry + "/libguh_deviceplugin" + entry + ".so");
            }
            if (!fi.exists()) {
                continue;
            }
            QPluginLoader loader(fi.absoluteFilePath());

            DevicePlugin *pluginIface = qobject_cast<DevicePlugin*>(loader.instance());
            if (verifyPluginMetadata(loader.metaData().value("MetaData").toObject()) && pluginIface) {
                pluginIface->initPlugin(loader.metaData().value("MetaData").toObject(), this);
                qCDebug(dcDeviceManager) << "*** Loaded plugin" << pluginIface->pluginName();
                foreach (const Vendor &vendor, pluginIface->supportedVendors()) {
                    qCDebug(dcDeviceManager) << "* Loaded vendor:" << vendor.name();
                    if (m_supportedVendors.contains(vendor.id())) {
                        //qCWarning(dcDeviceManager) << "! Duplicate vendor. Ignoring vendor" << vendor.name();
                        continue;
                    }
                    m_supportedVendors.insert(vendor.id(), vendor);
                }

                foreach (const DeviceClass &deviceClass, pluginIface->supportedDevices()) {
                    if (!m_supportedVendors.contains(deviceClass.vendorId())) {
                        qCWarning(dcDeviceManager) << "! Vendor not found. Ignoring device. VendorId:" << deviceClass.vendorId() << "DeviceClass:" << deviceClass.name() << deviceClass.id();
                        continue;
                    }
                    m_vendorDeviceMap[deviceClass.vendorId()].append(deviceClass.id());
                    m_supportedDevices.insert(deviceClass.id(), deviceClass);
                    qCDebug(dcDeviceManager) << "* Loaded device class:" << deviceClass.name();
                }
                QSettings settings(m_settingsFile);
                settings.beginGroup("PluginConfig");
                ParamList params;
                if (settings.childGroups().contains(pluginIface->pluginId().toString())) {
                    settings.beginGroup(pluginIface->pluginId().toString());
                    foreach (const QString &paramName, settings.allKeys()) {
                        Param param(paramName, settings.value(paramName));
                        params.append(param);
                    }
                    settings.endGroup();
                } else if (pluginIface->configurationDescription().count() > 0){
                    // plugin requires config but none stored. Init with defaults
                    foreach (const ParamType &paramType, pluginIface->configurationDescription()) {
                        Param param(paramType.name(), paramType.defaultValue());
                        params.append(param);
                    }
                }
                settings.endGroup();
                DeviceError status = pluginIface->setConfiguration(params);
                if (status != DeviceErrorNoError) {
                    qCWarning(dcDeviceManager) << "Error setting params to plugin. Broken configuration?";
                }

                m_devicePlugins.insert(pluginIface->pluginId(), pluginIface);
                connect(pluginIface, &DevicePlugin::emitEvent, this, &DeviceManager::eventTriggered);
                connect(pluginIface, &DevicePlugin::devicesDiscovered, this, &DeviceManager::slotDevicesDiscovered);
                connect(pluginIface, &DevicePlugin::deviceSetupFinished, this, &DeviceManager::slotDeviceSetupFinished);
                connect(pluginIface, &DevicePlugin::actionExecutionFinished, this, &DeviceManager::actionExecutionFinished);
                connect(pluginIface, &DevicePlugin::pairingFinished, this, &DeviceManager::slotPairingFinished);
                connect(pluginIface, &DevicePlugin::autoDevicesAppeared, this, &DeviceManager::autoDevicesAppeared);
            }
        }
    }
}

void DeviceManager::loadConfiguredDevices()
{
    QSettings settings(m_settingsFile);
    settings.beginGroup("DeviceConfig");
    qCDebug(dcDeviceManager) << "loading devices from" << settings.fileName();
    foreach (const QString &idString, settings.childGroups()) {
        settings.beginGroup(idString);
        Device *device = new Device(PluginId(settings.value("pluginid").toString()), DeviceId(idString), DeviceClassId(settings.value("deviceClassId").toString()), this);
        device->setName(settings.value("devicename").toString());

        ParamList params;
        settings.beginGroup("Params");
        foreach (QString paramNameString, settings.allKeys()) {
            Param param(paramNameString);
            param.setValue(settings.value(paramNameString));
            params.append(param);
        }
        device->setParams(params);
        settings.endGroup();
        settings.endGroup();

        // We always add the device to the list in this case. If its in the storedDevices
        // it means that it was working at some point so lets still add it as there might
        // be rules associated with this device. Device::setupCompleted() will be false.
        setupDevice(device);

        m_configuredDevices.append(device);
    }
    settings.endGroup();
}

void DeviceManager::storeConfiguredDevices()
{
    QSettings settings(m_settingsFile);
    settings.beginGroup("DeviceConfig");
    foreach (Device *device, m_configuredDevices) {
        settings.beginGroup(device->id().toString());
        settings.setValue("devicename", device->name());
        settings.setValue("deviceClassId", device->deviceClassId().toString());
        settings.setValue("pluginid", device->pluginId().toString());
        settings.beginGroup("Params");
        foreach (const Param &param, device->params()) {
            settings.setValue(param.name(), param.value());
        }
        settings.endGroup();
        settings.endGroup();
    }
    settings.endGroup();
}

void DeviceManager::startMonitoringAutoDevices()
{
    foreach (DevicePlugin *plugin, m_devicePlugins) {
        plugin->startMonitoringAutoDevices();
    }
}

void DeviceManager::slotDevicesDiscovered(const DeviceClassId &deviceClassId, const QList<DeviceDescriptor> deviceDescriptors)
{
    DevicePlugin *plugin = static_cast<DevicePlugin*>(sender());
    m_discoveringPlugins.removeOne(plugin);

    foreach (const DeviceDescriptor &descriptor, deviceDescriptors) {
        m_discoveredDevices.insert(descriptor.id(), descriptor);
    }
    emit devicesDiscovered(deviceClassId, deviceDescriptors);
}

void DeviceManager::slotDeviceSetupFinished(Device *device, DeviceManager::DeviceSetupStatus status)
{
    Q_ASSERT_X(device, "DeviceManager", "Device must be a valid pointer.");
    if (!device) {
        qCWarning(dcDeviceManager) << "Received deviceSetupFinished for an invalid device... ignoring...";
        return;
    }

    if (device->setupComplete()) {
        qCWarning(dcDeviceManager) << "Received a deviceSetupFinished event, but this Device has been set up before... ignoring...";
        return;
    }

    Q_ASSERT_X(status != DeviceSetupStatusAsync, "DeviceManager", "Bad plugin implementation. You should not emit deviceSetupFinished with status DeviceSetupStatusAsync.");
    if (status == DeviceSetupStatusAsync) {
        qCWarning(dcDeviceManager) << "Bad plugin implementation. Received a deviceSetupFinished event with status Async... ignoring...";
        return;
    }

    if (status == DeviceSetupStatusFailure) {
        if (m_configuredDevices.contains(device)) {
            if (m_asyncDeviceEdit.contains(device)) {
                m_asyncDeviceEdit.removeAll(device);
                qCWarning(dcDeviceManager) << QString("Error in device setup after edit params. Device %1 (%2) would not be functional.").arg(device->name()).arg(device->id().toString());

                storeConfiguredDevices();

                // TODO: recover old params.??

                emit deviceParamsChanged(device);
                emit deviceEditFinished(device, DeviceError::DeviceErrorSetupFailed);
            }
            qCWarning(dcDeviceManager) << QString("Error in device setup. Device %1 (%2) will not be functional.").arg(device->name()).arg(device->id().toString());
            emit deviceSetupFinished(device, DeviceError::DeviceErrorSetupFailed);
            return;
        } else {
            qCWarning(dcDeviceManager) << QString("Error in device setup. Device %1 (%2) will not be added to the configured devices.").arg(device->name()).arg(device->id().toString());
            emit deviceSetupFinished(device, DeviceError::DeviceErrorSetupFailed);
            return;
        }
    }

    // A device might be in here already if loaded from storedDevices. If it's not in the configuredDevices,
    // lets add it now.
    if (!m_configuredDevices.contains(device)) {
        m_configuredDevices.append(device);
        storeConfiguredDevices();
    }

    DevicePlugin *plugin = m_devicePlugins.value(device->pluginId());
    if (plugin->requiredHardware().testFlag(HardwareResourceTimer)) {
        if (!m_pluginTimer.isActive()) {
            m_pluginTimer.start();
            // Additionally fire off one event to initialize stuff
            QTimer::singleShot(0, this, SLOT(timerEvent()));
        }
        if (!m_pluginTimerUsers.contains(plugin)) {
            m_pluginTimerUsers.append(plugin);
        }
    }

    // if this is a async device edit result
    if (m_asyncDeviceEdit.contains(device)) {
        m_asyncDeviceEdit.removeAll(device);
        storeConfiguredDevices();
        device->setupCompleted();
        emit deviceParamsChanged(device);
        emit deviceEditFinished(device, DeviceManager::DeviceErrorNoError);
        return;
    }

    connect(device, SIGNAL(stateValueChanged(QUuid,QVariant)), this, SLOT(slotDeviceStateValueChanged(QUuid,QVariant)));

    device->setupCompleted();
    emit deviceSetupFinished(device, DeviceManager::DeviceErrorNoError);
}

void DeviceManager::slotPairingFinished(const PairingTransactionId &pairingTransactionId, DeviceManager::DeviceSetupStatus status)
{
    if (!m_pairingsJustAdd.contains(pairingTransactionId) && !m_pairingsDiscovery.contains(pairingTransactionId)) {
        DevicePlugin *plugin = dynamic_cast<DevicePlugin*>(sender());
        if (plugin) {
            qCWarning(dcDeviceManager) << "Received a pairing finished without waiting for it from plugin:" << plugin->metaObject()->className();
        } else {
            qCWarning(dcDeviceManager) << "Received a pairing finished without waiting for it.";
        }
        return;
    }

    DeviceClassId deviceClassId;
    ParamList params;

    // Do this before checking status to make sure we clean up our hashes properly
    if (m_pairingsJustAdd.contains(pairingTransactionId)) {
        QPair<DeviceClassId, ParamList> pair = m_pairingsJustAdd.take(pairingTransactionId);
        deviceClassId = pair.first;
        params = pair.second;
    }

    if (m_pairingsDiscovery.contains(pairingTransactionId)) {
        QPair<DeviceClassId, DeviceDescriptorId> pair = m_pairingsDiscovery.take(pairingTransactionId);

        DeviceDescriptorId deviceDescriptorId = pair.second;
        DeviceDescriptor descriptor = m_discoveredDevices.take(deviceDescriptorId);

        deviceClassId = pair.first;
        params = descriptor.params();
    }

    if (status != DeviceSetupStatusSuccess) {
        emit pairingFinished(pairingTransactionId, DeviceErrorSetupFailed);
        return;
    }

    DeviceClass deviceClass = findDeviceClass(deviceClassId);
    DevicePlugin *plugin = m_devicePlugins.value(deviceClass.pluginId());
    if (!plugin) {
        qCWarning(dcDeviceManager) << "Cannot find a plugin for this device class!";
        emit pairingFinished(pairingTransactionId, DeviceErrorPluginNotFound, deviceClass.pluginId().toString());
        return;
    }

    // Ok... pairing went fine... Let consumers know about it and inform them about the ongoing setup with a deviceId.
    DeviceId id = DeviceId::createDeviceId();
    emit pairingFinished(pairingTransactionId, DeviceErrorNoError, id);

    QList<DeviceId> newDevices;
    Device *device = new Device(plugin->pluginId(), id, deviceClassId, this);
    device->setName(deviceClass.name());
    device->setParams(params);

    DeviceSetupStatus setupStatus = setupDevice(device);
    switch (setupStatus) {
    case DeviceSetupStatusFailure:
        qCWarning(dcDeviceManager) << "Device setup failed. Not adding device to system.";
        emit deviceSetupFinished(device, DeviceError::DeviceErrorSetupFailed);
        delete device;
        break;
    case DeviceSetupStatusAsync:
        return;
    case DeviceSetupStatusSuccess:
        qCDebug(dcDeviceManager) << "Device setup complete.";
        newDevices.append(id);
        break;
    }

    m_configuredDevices.append(device);
    storeConfiguredDevices();
    emit deviceSetupFinished(device, DeviceError::DeviceErrorNoError);
    postSetupDevice(device);
}

void DeviceManager::autoDevicesAppeared(const DeviceClassId &deviceClassId, const QList<DeviceDescriptor> &deviceDescriptors)
{
    DeviceClass deviceClass = findDeviceClass(deviceClassId);
    if (!deviceClass.isValid()) {
        return;
    }

    DevicePlugin *plugin = m_devicePlugins.value(deviceClass.pluginId());
    if (!plugin) {
        return;
    }

    foreach (const DeviceDescriptor &deviceDescriptor, deviceDescriptors) {
        Device *device = new Device(plugin->pluginId(), deviceClassId, this);
        device->setName(deviceClass.name());
        device->setParams(deviceDescriptor.params());

        DeviceSetupStatus setupStatus = setupDevice(device);
        switch (setupStatus) {
        case DeviceSetupStatusFailure:
            qCWarning(dcDeviceManager) << "Device setup failed. Not adding device to system.";
            emit deviceSetupFinished(device, DeviceError::DeviceErrorSetupFailed);
            delete device;
            break;
        case DeviceSetupStatusAsync:
            break;
        case DeviceSetupStatusSuccess:
            qCDebug(dcDeviceManager) << "Device setup complete.";
            m_configuredDevices.append(device);
            storeConfiguredDevices();
            emit deviceSetupFinished(device, DeviceError::DeviceErrorNoError);
            postSetupDevice(device);
            break;
        }
    }
}

void DeviceManager::slotDeviceStateValueChanged(const QUuid &stateTypeId, const QVariant &value)
{
    Device *device = qobject_cast<Device*>(sender());
    if (!device) {
        return;
    }
    emit deviceStateChanged(device, stateTypeId, value);

    Param valueParam("value", value);
    Event event(EventTypeId(stateTypeId.toString()), device->id(), ParamList() << valueParam, true);
    emit eventTriggered(event);
}

void DeviceManager::radio433SignalReceived(QList<int> rawData)
{
    QList<DevicePlugin*> targetPlugins;

    foreach (Device *device, m_configuredDevices) {
        DeviceClass deviceClass = m_supportedDevices.value(device->deviceClassId());
        DevicePlugin *plugin = m_devicePlugins.value(deviceClass.pluginId());
        if (plugin->requiredHardware().testFlag(HardwareResourceRadio433) && !targetPlugins.contains(plugin)) {
            targetPlugins.append(plugin);
        }
    }
    foreach (DevicePlugin *plugin, m_discoveringPlugins) {
        if (plugin->requiredHardware().testFlag(HardwareResourceRadio433) && !targetPlugins.contains(plugin)) {
            targetPlugins.append(plugin);
        }
    }

    foreach (DevicePlugin *plugin, targetPlugins) {
        plugin->radioData(rawData);
    }
}

void DeviceManager::replyReady(const PluginId &pluginId, QNetworkReply *reply)
{
    foreach (DevicePlugin *devicePlugin, m_devicePlugins) {
        if (devicePlugin->requiredHardware().testFlag(HardwareResourceNetworkManager) && devicePlugin->pluginId() == pluginId) {
            devicePlugin->networkManagerReplyReady(reply);
        }
    }
}
void DeviceManager::upnpDiscoveryFinished(const QList<UpnpDeviceDescriptor> &deviceDescriptorList, const PluginId &pluginId)
{
    foreach (DevicePlugin *devicePlugin, m_devicePlugins) {
        if (devicePlugin->requiredHardware().testFlag(HardwareResourceUpnpDisovery) && devicePlugin->pluginId() == pluginId) {
            devicePlugin->upnpDiscoveryFinished(deviceDescriptorList);
        }
    }
}

void DeviceManager::upnpNotifyReceived(const QByteArray &notifyData)
{
    foreach (DevicePlugin *devicePlugin, m_devicePlugins) {
        if (devicePlugin->requiredHardware().testFlag(HardwareResourceUpnpDisovery)) {
            devicePlugin->upnpNotifyReceived(notifyData);
        }
    }
}

void DeviceManager::timerEvent()
{
    foreach (DevicePlugin *plugin, m_pluginTimerUsers) {
        if (plugin->requiredHardware().testFlag(HardwareResourceTimer)) {
            plugin->guhTimer();
        }
    }
}

bool DeviceManager::verifyPluginMetadata(const QJsonObject &data)
{
    QStringList requiredFields;
    requiredFields << "name" << "id" << "vendors";

    foreach (const QString &field, requiredFields) {
        if (!data.contains("name")) {
            qCWarning(dcDeviceManager) << "Error loading plugin. Incomplete metadata. Missing field:" << field;
            return false;
        }
    }
    return true;
}

DeviceManager::DeviceSetupStatus DeviceManager::setupDevice(Device *device)
{
    DeviceClass deviceClass = findDeviceClass(device->deviceClassId());
    DevicePlugin *plugin = m_devicePlugins.value(deviceClass.pluginId());

    if (!plugin) {
        qCWarning(dcDeviceManager) << "Can't find a plugin for this device" << device->id();
        return DeviceSetupStatusFailure;
    }

    QList<State> states;
    foreach (const StateType &stateType, deviceClass.stateTypes()) {
        State state(stateType.id(), device->id());
        state.setValue(stateType.defaultValue());
        states.append(state);
    }
    device->setStates(states);

    DeviceSetupStatus status = plugin->setupDevice(device);
    if (status != DeviceSetupStatusSuccess) {
        return status;
    }

    if (plugin->requiredHardware().testFlag(HardwareResourceTimer)) {
        if (!m_pluginTimer.isActive()) {
            m_pluginTimer.start();
            // Additionally fire off one event to initialize stuff
            QTimer::singleShot(0, this, SLOT(timerEvent()));
        }
        if (!m_pluginTimerUsers.contains(plugin)) {
            m_pluginTimerUsers.append(plugin);
        }
    }

    connect(device, SIGNAL(stateValueChanged(QUuid,QVariant)), this, SLOT(slotDeviceStateValueChanged(QUuid,QVariant)));

    device->setupCompleted();
    return status;
}

void DeviceManager::postSetupDevice(Device *device)
{
    DeviceClass deviceClass = findDeviceClass(device->deviceClassId());
    DevicePlugin *plugin = m_devicePlugins.value(deviceClass.pluginId());

    plugin->postSetupDevice(device);
}

DeviceManager::DeviceError DeviceManager::verifyParams(const QList<ParamType> paramTypes, ParamList &params, bool requireAll)
{
    foreach (const Param &param, params) {
        DeviceManager::DeviceError result = verifyParam(paramTypes, param);
        if (result != DeviceErrorNoError) {
            return result;
        }
    }
    if (!requireAll) {
        return DeviceErrorNoError;
    }
    foreach (const ParamType &paramType, paramTypes) {
        bool found = false;
        foreach (const Param &param, params) {
            if (paramType.name() == param.name()) {
                found = true;
            }
        }

        // This paramType has a default value... lets fill in that one.
        if (!paramType.defaultValue().isNull() && !found) {
            found = true;
            params.append(Param(paramType.name(), paramType.defaultValue()));
        }

        if (!found) {
            qCWarning(dcDeviceManager) << "Missing parameter:" << paramType.name();
            return DeviceErrorMissingParameter;
        }
    }
    return DeviceErrorNoError;
}

DeviceManager::DeviceError DeviceManager::verifyParam(const QList<ParamType> paramTypes, const Param &param)
{
    foreach (const ParamType &paramType, paramTypes) {
        if (paramType.name() == param.name()) {
            return verifyParam(paramType, param);
        }
    }
    qCWarning(dcDeviceManager) << "Invalid parameter" << param.name() << "in parameter list";
    return DeviceErrorInvalidParameter;
}

DeviceManager::DeviceError DeviceManager::verifyParam(const ParamType &paramType, const Param &param)
{
    if (paramType.name() == param.name()) {
        if (!param.value().canConvert(paramType.type())) {
            qCWarning(dcDeviceManager) << "Wrong parameter type for param" << param.name() << " Got:" << param.value() << " Expected:" << QVariant::typeToName(paramType.type());
            return DeviceErrorInvalidParameter;
        }

        if (paramType.maxValue().isValid() && param.value().convert(paramType.type()) > paramType.maxValue().convert(paramType.type())) {
            qCWarning(dcDeviceManager) << "Value out of range for param" << param.name() << " Got:" << param.value() << " Max:" << paramType.maxValue();
            return DeviceErrorInvalidParameter;
        }
        if (paramType.minValue().isValid() && param.value() < paramType.minValue()) {
            qCWarning(dcDeviceManager) << "Value out of range for param" << param.name() << " Got:" << param.value().convert(paramType.type()) << " Min:" << paramType.minValue().convert(paramType.type());
            return DeviceErrorInvalidParameter;
        }
        if (!paramType.allowedValues().isEmpty() && !paramType.allowedValues().contains(param.value())) {
            QStringList allowedValues;
            foreach (const QVariant &value, paramType.allowedValues()) {
                allowedValues.append(value.toString());
            }

            qCWarning(dcDeviceManager) << "Value not in allowed values for param" << param.name() << " Got:" << param.value() << " Allowed:" << allowedValues.join(",");
            return DeviceErrorInvalidParameter;
        }
        return DeviceErrorNoError;
    }
    qCWarning(dcDeviceManager) << "Parameter name" << param.name() << "does not match with ParamType name" << paramType.name();
    return DeviceErrorInvalidParameter;
}<|MERGE_RESOLUTION|>--- conflicted
+++ resolved
@@ -514,7 +514,6 @@
     m_pairingsDiscovery.insert(pairingTransactionId, qMakePair<DeviceClassId, DeviceDescriptorId>(deviceClassId, deviceDescriptorId));
 
     if (deviceClass.setupMethod() == DeviceClass::SetupMethodDisplayPin) {
-<<<<<<< HEAD
         DeviceDescriptor deviceDescriptor = m_discoveredDevices.value(deviceDescriptorId);
 
         DevicePlugin *plugin = m_devicePlugins.value(m_supportedDevices.value(deviceClassId).pluginId());
@@ -524,11 +523,6 @@
         }
 
         return plugin->displayPin(pairingTransactionId, deviceDescriptor);
-=======
-        // TODO: fetch PIN from device plugin
-        qCWarning(dcDeviceManager) << "SetupMethodDisplayPin not implemented yet";
-        return DeviceErrorSetupFailed;
->>>>>>> 84240a48
     }
 
     return DeviceErrorNoError;
