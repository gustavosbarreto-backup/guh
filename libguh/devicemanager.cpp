/* * * * * * * * * * * * * * * * * * * * * * * * * * * * * * * * * * * * * *
 *                                                                         *
 *  This file is part of guh.                                              *
 *                                                                         *
 *  Guh is free software: you can redistribute it and/or modify            *
 *  it under the terms of the GNU General Public License as published by   *
 *  the Free Software Foundation, version 2 of the License.                *
 *                                                                         *
 *  Guh is distributed in the hope that it will be useful,                 *
 *  but WITHOUT ANY WARRANTY; without even the implied warranty of         *
 *  MERCHANTABILITY or FITNESS FOR A PARTICULAR PURPOSE.  See the          *
 *  GNU General Public License for more details.                           *
 *                                                                         *
 *  You should have received a copy of the GNU General Public License      *
 *  along with guh. If not, see <http://www.gnu.org/licenses/>.            *
 *                                                                         *
 * * * * * * * * * * * * * * * * * * * * * * * * * * * * * * * * * * * * * */

/*!
    \class DeviceManager
    \brief The main entry point when interacting with \l{Device}{Devices}

    \ingroup devices
    \inmodule libguh

    The DeviceManager holds all information about supported and configured Devices in the system.

    It is also responsible for loading Plugins and managing common hardware resources between
    \l{DevicePlugin}{device plugins}.

*/

/*! \enum DeviceManager::HardwareResource

    This enum type specifies hardware resources which can be requested by \l{DevicePlugin}{DevicePlugins}.

    \value HardwareResourceNone
        No Resource required.
    \value HardwareResourceRadio433
        Refers to the 433 MHz radio.
    \value HardwareResourceRadio868
        Refers to the 868 MHz radio.
    \value HardwareResourceTimer
        Refers to the global timer managed by the \l{DeviceManager}. Plugins should not create their own timers,
        but rather request the global timer using the hardware resources.
    \value HardwareResourceUpnpDisovery
        Allowes plugins to search a UPnP devices in the network.
*/

/*! \enum DeviceManager::DeviceError

    This enum type specifies the errors that can happen when working with \l{Device}{Devices}.

    \value DeviceErrorNoError
        No Error. Everything went fine.
    \value DeviceErrorPluginNotFound
        Couldn't find the Plugin for the given id.
    \value DeviceErrorDeviceNotFound
        Couldn't find a \l{Device} for the given id.
    \value DeviceErrorDeviceClassNotFound
        Couldn't find a \l{DeviceClass} for the given id.
    \value DeviceErrorActionTypeNotFound
        Couldn't find the \l{ActionType} for the given id.
    \value DeviceErrorStateTypeNotFound
        Couldn't find the \l{StateType} for the given id.
    \value DeviceErrorEventTypeNotFound
        Couldn't find the \l{EventType} for the given id.
    \value DeviceErrorDeviceDescriptorNotFound
        Couldn't find the \l{DeviceDescriptor} for the given id.
    \value DeviceErrorMissingParameter
        Parameters do not comply to the template.
    \value DeviceErrorInvalidParameter
        One of the given parameter is not valid.
    \value DeviceErrorSetupFailed
        Error setting up the \l{Device}. It will not be functional.
    \value DeviceErrorDuplicateUuid
        Error setting up the \l{Device}. The given DeviceId already exists.
    \value DeviceErrorCreationMethodNotSupported
        Error setting up the \l{Device}. This \l{DeviceClass}{CreateMethod} is not supported for this \l{Device}.
    \value DeviceErrorSetupMethodNotSupported
        Error setting up the \l{Device}. This \l{DeviceClass}{SetupMethod} is not supported for this \l{Device}.
    \value DeviceErrorHardwareNotAvailable
        The Hardware of the \l{Device} is not available.
    \value DeviceErrorHardwareFailure
        The Hardware of the \l{Device} has an error.
    \value DeviceErrorAsync
        The response of the \l{Device} will be asynchronously.
    \value DeviceErrorDeviceInUse
        The \l{Device} is currently bussy.
    \value DeviceErrorPairingTransactionIdNotFound
        Couldn't find the PairingTransactionId for the given id.
*/

/*! \enum DeviceManager::DeviceSetupStatus

    This enum type specifies the setup status of a \l{Device}.

    \value DeviceSetupStatusSuccess
        No Error. Everything went fine.
    \value DeviceSetupStatusFailure
        Something went wrong during the setup.
    \value DeviceSetupStatusAsync
        The status of the \l{Device} setup will be emitted asynchronous.
*/

/*! \fn void DeviceManager::loaded();
    The DeviceManager will emit this signal when all \l{Device}{Devices} are loaded.
*/

/*! \fn void DeviceManager::deviceSetupFinished(Device *device, DeviceError status);
    This signal is emitted when the setup of a \a device is finished. The \a status parameter describes the
    \l{DeviceManager::DeviceError}{DeviceError} that occurred.
*/

/*! \fn void DeviceManager::deviceStateChanged(Device *device, const QUuid &stateTypeId, const QVariant &value);
    This signal is emitted when the \l{State} of a \a device changed. The \a stateTypeId parameter describes the
    \l{StateType} and the \a value parameter holds the new value.
*/

/*! \fn void DeviceManager::devicesDiscovered(const DeviceClassId &deviceClassId, const QList<DeviceDescriptor> &devices);
    This signal is emitted when the discovery of a \a deviceClassId is finished. The \a devices parameter describes the
    list of \l{DeviceDescriptor}{DeviceDescriptors} of all discovered \l{Device}{Devices}.
    \sa discoverDevices()
*/

/*! \fn void DeviceManager::actionExecutionFinished(const ActionId &actionId, DeviceError status);
    The DeviceManager will emit a this signal when the \l{Action} with the given \a actionId is finished.
    The \a status of the \l{Action} execution will be described as \l{DeviceManager::DeviceError}{DeviceError}.
*/

/*! \fn void DeviceManager::pairingFinished(const PairingTransactionId &pairingTransactionId, DeviceError status, const DeviceId &deviceId = DeviceId());
    The DeviceManager will emit a this signal when the pairing of a \l{Device} with the \a deviceId and \a pairingTransactionId is finished.
    The \a status of the pairing will be described as \l{DeviceManager::DeviceError}{DeviceError}.
*/

/*! \fn void DeviceManager::eventTriggered(const Event &event)
    The DeviceManager will emit a \l{Event} described in \a event whenever a Device
    creates one. Normally only \l{GuhCore} should connect to this and execute actions
    after checking back with the \{RulesEngine}. Exceptions might be monitoring interfaces
    or similar, but you should never directly react to this in a \l{DevicePlugin}.
*/

#include "devicemanager.h"

#include "hardware/radio433/radio433.h"

#include "plugin/device.h"
#include "plugin/deviceclass.h"
#include "plugin/deviceplugin.h"

#include <QPluginLoader>
#include <QStaticPlugin>
#include <QtPlugin>
#include <QDebug>
#include <QSettings>
#include <QStringList>
#include <QCoreApplication>
#include <QStandardPaths>
#include <QDir>

/*! Constructs the DeviceManager with the given \a parent. There should only be one DeviceManager in the system created by \l{GuhCore}.
 *  Use \c GuhCore::instance()->deviceManager() instead to access the DeviceManager. */
DeviceManager::DeviceManager(QObject *parent) :
    QObject(parent),
    m_radio433(0)
{
    qRegisterMetaType<DeviceClassId>();
    qRegisterMetaType<DeviceDescriptor>();

    m_pluginTimer.setInterval(15000);
    connect(&m_pluginTimer, &QTimer::timeout, this, &DeviceManager::timerEvent);

    m_settingsFile = QCoreApplication::instance()->organizationName() + "/devices";

    // Give hardware a chance to start up before loading plugins etc.
    QMetaObject::invokeMethod(this, "loadPlugins", Qt::QueuedConnection);
    QMetaObject::invokeMethod(this, "loadConfiguredDevices", Qt::QueuedConnection);
    QMetaObject::invokeMethod(this, "startMonitoringAutoDevices", Qt::QueuedConnection);
    // Make sure this is always emitted after plugins and devices are loaded
    QMetaObject::invokeMethod(this, "loaded", Qt::QueuedConnection);

    m_radio433 = new Radio433(this);
    connect(m_radio433, &Radio433::dataReceived, this, &DeviceManager::radio433SignalReceived);
    m_radio433->enable();
    // TODO: error handling if no Radio433 detected (GPIO or network), disable radio433 plugins or something...

<<<<<<< HEAD
    m_networkManager = new NetworkManager(this);
    connect(m_networkManager, &NetworkManager::replyReady, this, &DeviceManager::replyReady);
=======
    m_upnpDiscovery = new UpnpDiscovery(this);
    connect(m_upnpDiscovery, &UpnpDiscovery::discoveryFinished, this, &DeviceManager::upnpDiscoveryFinished);
    connect(m_upnpDiscovery, &UpnpDiscovery::upnpNotify, this, &DeviceManager::upnpNotifyReceived);
>>>>>>> d53069ed
}

/*! Destructor of the DeviceManager. Each loaded \l{DevicePlugin} will be deleted. */
DeviceManager::~DeviceManager()
{
    qDebug() << "Shutting down DeviceManager";
    foreach (DevicePlugin *plugin, m_devicePlugins) {
        delete plugin;
    }
}

/*! Returns all the \l{DevicePlugin}{DevicePlugins} loaded in the system. */
QList<DevicePlugin *> DeviceManager::plugins() const
{
    return m_devicePlugins.values();
}

/*! Returns the \l{DevicePlugin} with the given \a id. Null if the id couldn't be found. */
DevicePlugin *DeviceManager::plugin(const PluginId &id) const
{
    return m_devicePlugins.value(id);
}

/*! Returns a certain \l{DeviceError} and sets the configuration of the plugin with the given \a pluginId
 *  and the given \a pluginConfig. */
DeviceManager::DeviceError DeviceManager::setPluginConfig(const PluginId &pluginId, const ParamList &pluginConfig)
{
    DevicePlugin *plugin = m_devicePlugins.value(pluginId);
    if (!plugin) {
        return DeviceErrorPluginNotFound;
    }
    DeviceError result = plugin->setConfiguration(pluginConfig);
    if (result != DeviceErrorNoError) {
        return result;
    }
    QSettings settings;
    settings.beginGroup("PluginConfig");
    settings.beginGroup(plugin->pluginId().toString());
    foreach (const Param &param, pluginConfig) {
        settings.setValue(param.name(), param.value());
    }
    settings.endGroup();
    settings.endGroup();
    return result;
}

/*! Returns all the \l{Vendor}s loaded in the system. */
QList<Vendor> DeviceManager::supportedVendors() const
{
    return m_supportedVendors.values();
}

/*! Returns all the supported \l{DeviceClass}{DeviceClasses} by all \l{DevicePlugin}{DevicePlugins} loaded in the system.
 *  Optionally filtered by \a vendorId. */
QList<DeviceClass> DeviceManager::supportedDevices(const VendorId &vendorId) const
{
    QList<DeviceClass> ret;
    if (vendorId.isNull()) {
        ret = m_supportedDevices.values();
    } else {
        foreach (const DeviceClassId &deviceClassId, m_vendorDeviceMap.value(vendorId)) {
            ret.append(m_supportedDevices.value(deviceClassId));
        }
    }
    return ret;
}
/*! Returns a certain \l{DeviceError} and starts the discovering process of the \l{Device} with the given \a deviceClassId
 *  and the given \a params.*/
DeviceManager::DeviceError DeviceManager::discoverDevices(const DeviceClassId &deviceClassId, const ParamList &params)
{
    qDebug() << "DeviceManager discoverdevices" << params;
    // Create a copy of the parameter list because we might modify it (fillig in default values etc)
    ParamList effectiveParams = params;
    DeviceClass deviceClass = findDeviceClass(deviceClassId);
    if (!deviceClass.isValid()) {
        return DeviceErrorDeviceClassNotFound;
    }
    if (!deviceClass.createMethods().testFlag(DeviceClass::CreateMethodDiscovery)) {
        return  DeviceErrorCreationMethodNotSupported;
    }
    DeviceError result = verifyParams(deviceClass.discoveryParamTypes(), effectiveParams);
    if (result != DeviceErrorNoError) {
        return result;
    }
    DevicePlugin *plugin = m_devicePlugins.value(deviceClass.pluginId());
    if (!plugin) {
        return DeviceErrorPluginNotFound;
    }
    m_discoveringPlugins.append(plugin);
    DeviceError ret = plugin->discoverDevices(deviceClassId, effectiveParams);
    if (ret != DeviceErrorAsync) {
        m_discoveringPlugins.removeOne(plugin);
    }
    return ret;
}

/*! Add a new configured device for the given \l{DeviceClass}, the given parameters and \a id.
 *  \a deviceClassId must refer to an existing \{DeviceClass} and \a params must match the parameter description in the \l{DeviceClass}.
 *  Optionally you can supply an id yourself if you must keep track of the added device. If you don't supply it, a new one will
 *  be generated. Only devices with \l{DeviceClass}{CreateMethodUser} can be created using this method.
 *  Returns \l{DeviceError} to inform about the result. */
DeviceManager::DeviceError DeviceManager::addConfiguredDevice(const DeviceClassId &deviceClassId, const ParamList &params, const DeviceId id)
{
    DeviceClass deviceClass = findDeviceClass(deviceClassId);
    if (!deviceClass.isValid()) {
        return DeviceErrorDeviceClassNotFound;
    }
    if (deviceClass.createMethods().testFlag(DeviceClass::CreateMethodUser)) {
        return addConfiguredDeviceInternal(deviceClassId, params, id);
    }
    return DeviceErrorCreationMethodNotSupported;
}

/*! Add a new configured device for the given \l{DeviceClass} the given DeviceDescriptorId and \a deviceId. Only devices with \l{DeviceClass}{CreateMethodDiscovery}
 *  can be created using this method. The \a deviceClassId must refer to an existing \l{DeviceClass} and the \a deviceDescriptorId must refer to an existing DeviceDescriptorId
 *  from the discovery.
 *  Returns \l{DeviceError} to inform about the result. */
DeviceManager::DeviceError DeviceManager::addConfiguredDevice(const DeviceClassId &deviceClassId, const DeviceDescriptorId &deviceDescriptorId, const DeviceId &deviceId)
{
    DeviceClass deviceClass = findDeviceClass(deviceClassId);
    if (!deviceClass.isValid()) {
        return DeviceErrorDeviceClassNotFound;
    }
    if (!deviceClass.createMethods().testFlag(DeviceClass::CreateMethodDiscovery)) {
        return DeviceErrorCreationMethodNotSupported;
    }

    DeviceDescriptor descriptor = m_discoveredDevices.take(deviceDescriptorId);
    if (!descriptor.isValid()) {
        return DeviceErrorDeviceDescriptorNotFound;
    }

    return addConfiguredDeviceInternal(deviceClassId, descriptor.params(), deviceId);
}

/*! Initiates a pairing with a \l{DeviceClass}{Device} with the given \a pairingTransactionId, \a deviceClassId and \a params.
 *  Returns \l{DeviceManager::DeviceError}{DeviceError} to inform about the result. */
DeviceManager::DeviceError DeviceManager::pairDevice(const PairingTransactionId &pairingTransactionId, const DeviceClassId &deviceClassId, const ParamList &params)
{
    DeviceClass deviceClass = findDeviceClass(deviceClassId);
    if (deviceClass.id().isNull()) {
        qWarning() << "cannot find a device class with id" << deviceClassId;
        return DeviceErrorDeviceClassNotFound;
    }

    Q_UNUSED(pairingTransactionId)
    Q_UNUSED(params)
    switch (deviceClass.setupMethod()) {
    case DeviceClass::SetupMethodJustAdd:
        qWarning() << "Cannot setup this device this way. No need to pair this device.";
        return DeviceErrorSetupMethodNotSupported;
    case DeviceClass::SetupMethodDisplayPin:
        qWarning() << "SetupMethodDisplayPin not implemented yet for this CreateMethod";
        return DeviceErrorSetupFailed;
    case DeviceClass::SetupMethodEnterPin:
        qWarning() << "SetupMethodEnterPin not implemented yet for this CreateMethod";
        return DeviceErrorSetupFailed;
    case DeviceClass::SetupMethodPushButton:
        qWarning() << "SetupMethodPushButton not implemented yet for this CreateMethod";
        return DeviceErrorSetupFailed;
    }

    return DeviceErrorNoError;
}

/*! Initiates a pairing with a \l{DeviceClass}{Device} with the given \a pairingTransactionId, \a deviceClassId and \a deviceDescriptorId.
 *  Returns \l{DeviceManager::DeviceError}{DeviceError} to inform about the result. */
DeviceManager::DeviceError DeviceManager::pairDevice(const PairingTransactionId &pairingTransactionId, const DeviceClassId &deviceClassId, const DeviceDescriptorId &deviceDescriptorId)
{
    DeviceClass deviceClass = findDeviceClass(deviceClassId);
    if (deviceClass.id().isNull()) {
        qWarning() << "cannot find a device class with id" << deviceClassId;
        return DeviceErrorDeviceClassNotFound;
    }

    if (deviceClass.setupMethod() == DeviceClass::SetupMethodJustAdd) {
        qWarning() << "Cannot setup this device this way. No need to pair this device.";
        return DeviceErrorCreationMethodNotSupported;
    }

    if (!m_discoveredDevices.contains(deviceDescriptorId)) {
        qWarning() << "Cannot find a DeviceDescriptor with ID" << deviceClassId.toString();
        return DeviceErrorDeviceDescriptorNotFound;
    }

    m_pairingsDiscovery.insert(pairingTransactionId, qMakePair<DeviceClassId, DeviceDescriptorId>(deviceClassId, deviceDescriptorId));

    if (deviceClass.setupMethod() == DeviceClass::SetupMethodDisplayPin) {
        // TODO: fetch PIN from device plugin
        qWarning() << "SetupMethodDisplayPin not implemented yet";
        return DeviceErrorSetupFailed;
    }

    return DeviceErrorNoError;
}

/*! Confirms the pairing of a \l{Device} with the given \a pairingTransactionId and \a secret.
 *  Returns \l{DeviceManager::DeviceError}{DeviceError} to inform about the result. */
DeviceManager::DeviceError DeviceManager::confirmPairing(const PairingTransactionId &pairingTransactionId, const QString &secret)
{
    Q_UNUSED(secret)
    if (m_pairingsJustAdd.contains(pairingTransactionId)) {
        qWarning() << "this SetupMethod is not implemented yet";
        m_pairingsJustAdd.remove(pairingTransactionId);
        return DeviceErrorSetupFailed;
    }

    if (m_pairingsDiscovery.contains(pairingTransactionId)) {
        DeviceDescriptorId deviceDescriptorId = m_pairingsDiscovery.value(pairingTransactionId).second;
        DeviceClassId deviceClassId = m_pairingsDiscovery.value(pairingTransactionId).first;

        DeviceDescriptor deviceDescriptor = m_discoveredDevices.value(deviceDescriptorId);

        DevicePlugin *plugin = m_devicePlugins.value(m_supportedDevices.value(deviceClassId).pluginId());

        if (!plugin) {
            qWarning() << "Can't find a plugin for this device class";
            return DeviceErrorPluginNotFound;
        }

        DeviceSetupStatus status = plugin->confirmPairing(pairingTransactionId, deviceClassId, deviceDescriptor.params());
        switch (status) {
        case DeviceSetupStatusSuccess:
            m_pairingsDiscovery.remove(pairingTransactionId);
            return DeviceErrorNoError;
        case DeviceSetupStatusFailure:
            m_pairingsDiscovery.remove(pairingTransactionId);
            return DeviceErrorSetupFailed;
        case DeviceSetupStatusAsync:
            return DeviceErrorAsync;
        }
    }

    return DeviceErrorPairingTransactionIdNotFound;
}

/*! This method will only be used from the DeviceManager in order to add a \l{Device} with the given \a deviceClassId, \a params and \ id.
 *  Returns \l{DeviceError} to inform about the result. */
DeviceManager::DeviceError DeviceManager::addConfiguredDeviceInternal(const DeviceClassId &deviceClassId, const ParamList &params, const DeviceId id)
{
    ParamList effectiveParams = params;
    DeviceClass deviceClass = findDeviceClass(deviceClassId);
    if (deviceClass.id().isNull()) {
        return DeviceErrorDeviceClassNotFound;
    }

    if (deviceClass.setupMethod() != DeviceClass::SetupMethodJustAdd) {
        return DeviceErrorCreationMethodNotSupported;
    }

    DeviceError result = verifyParams(deviceClass.paramTypes(), effectiveParams);
    if (result != DeviceErrorNoError) {
        return result;
    }

    foreach(Device *device, m_configuredDevices) {
        if (device->id() == id) {
            return DeviceErrorDuplicateUuid;
        }
    }

    DevicePlugin *plugin = m_devicePlugins.value(deviceClass.pluginId());
    if (!plugin) {
        return DeviceErrorPluginNotFound;
    }

    Device *device = new Device(plugin->pluginId(), id, deviceClassId, this);
    device->setName(deviceClass.name());
    device->setParams(effectiveParams);

    DeviceSetupStatus status = setupDevice(device);
    switch (status) {
    case DeviceSetupStatusFailure:
        qWarning() << "Device setup failed. Not adding device to system.";
        delete device;
        return DeviceErrorSetupFailed;
    case DeviceSetupStatusAsync:
        return DeviceErrorAsync;
    case DeviceSetupStatusSuccess:
        qDebug() << "Device setup complete.";
        break;
    }

    m_configuredDevices.append(device);
    storeConfiguredDevices();

    return DeviceErrorNoError;
}

/*! Removes a \l{Device} with the given \a deviceId from the list of configured \l{Device}{Devices}.
 *  This method also deletes all saved settings of the \l{Device}.
 *  Returns \l{DeviceError} to inform about the result. */
DeviceManager::DeviceError DeviceManager::removeConfiguredDevice(const DeviceId &deviceId)
{
    Device *device = findConfiguredDevice(deviceId);
    if (!device) {
        return DeviceErrorDeviceNotFound;
    }

    m_configuredDevices.removeAll(device);
    m_devicePlugins.value(device->pluginId())->deviceRemoved(device);

    m_pluginTimerUsers.removeAll(device);
    if (m_pluginTimerUsers.isEmpty()) {
        m_pluginTimer.stop();
    }

    device->deleteLater();

    QSettings settings(m_settingsFile);
    settings.beginGroup("DeviceConfig");
    settings.beginGroup(deviceId.toString());
    settings.remove("");
    settings.endGroup();

    return DeviceErrorNoError;
}

/*! Returns the \l{Device} with the given \a id. Null if the id couldn't be found. */
Device *DeviceManager::findConfiguredDevice(const DeviceId &id) const
{
    foreach (Device *device, m_configuredDevices) {
        if (device->id() == id) {
            return device;
        }
    }
    return 0;
}

/*! Returns all configured \{Device}{Devices} in the system. */
QList<Device *> DeviceManager::configuredDevices() const
{
    return m_configuredDevices;
}

/*! Returns all \l{Device}{Devices} matching the \l{DeviceClass} referred by \a deviceClassId. */
QList<Device *> DeviceManager::findConfiguredDevices(const DeviceClassId &deviceClassId) const
{
    QList<Device*> ret;
    foreach (Device *device, m_configuredDevices) {
        if (device->deviceClassId() == deviceClassId) {
            ret << device;
        }
    }
    return ret;
}

/*! For conveninece, this returns the \l{DeviceClass} with the id given by \a deviceClassId.
 *  Note: The returned \l{DeviceClass} may be invalid. */
DeviceClass DeviceManager::findDeviceClass(const DeviceClassId &deviceClassId) const
{
    foreach (const DeviceClass &deviceClass, m_supportedDevices) {
        if (deviceClass.id() == deviceClassId) {
            return deviceClass;
        }
    }
    return DeviceClass();
}

/*! Execute the given \l{Action}.
 *  This will find the \l{Device} \a action refers to the \l{Action}{deviceId()} and
 *  its \l{DevicePlugin}. Then will dispatch the execution to the \l{DevicePlugin}.*/
DeviceManager::DeviceError DeviceManager::executeAction(const Action &action)
{
    Action finalAction = action;
    foreach (Device *device, m_configuredDevices) {
        if (action.deviceId() == device->id()) {
            // found device

            // Make sure this device has an action type with this id
            DeviceClass deviceClass = findDeviceClass(device->deviceClassId());
            bool found = false;
            foreach (const ActionType &actionType, deviceClass.actionTypes()) {
                if (actionType.id() == action.actionTypeId()) {
                    ParamList finalParams = action.params();
                    DeviceError paramCheck = verifyParams(actionType.paramTypes(), finalParams);
                    if (paramCheck != DeviceErrorNoError) {
                        return paramCheck;
                    }
                    finalAction.setParams(finalParams);

                    found = true;
                    continue;
                }
            }
            if (!found) {
                return DeviceErrorActionTypeNotFound;
            }

            return m_devicePlugins.value(device->pluginId())->executeAction(device, finalAction);
        }
    }
    return DeviceErrorDeviceNotFound;
}

void DeviceManager::loadPlugins()
{
    QStringList searchDirs;
    searchDirs << QCoreApplication::applicationDirPath() + "/../lib/guh/plugins";
    searchDirs << QCoreApplication::applicationDirPath() + "/../plugins/";
    searchDirs << QCoreApplication::applicationDirPath() + "/../plugins/deviceplugins";
    searchDirs << QCoreApplication::applicationDirPath() + "/../../../plugins/deviceplugins";

    foreach (const QString &path, searchDirs) {
        QDir dir(path);
        qDebug() << "Loading plugins from:" << dir.absolutePath();
        foreach (const QString &entry, dir.entryList()) {
            QFileInfo fi;
            if (entry.startsWith("libguh_deviceplugin") && entry.endsWith(".so")) {
                fi.setFile(path + "/" + entry);
            } else {
                fi.setFile(path + "/" + entry + "/libguh_deviceplugin" + entry + ".so");
            }
            if (!fi.exists()) {
                continue;
            }
            QPluginLoader loader(fi.absoluteFilePath());

            DevicePlugin *pluginIface = qobject_cast<DevicePlugin*>(loader.instance());
            if (verifyPluginMetadata(loader.metaData().value("MetaData").toObject()) && pluginIface) {
                pluginIface->initPlugin(loader.metaData().value("MetaData").toObject(), this);
                qDebug() << "*** Loaded plugin" << pluginIface->pluginName();
                foreach (const Vendor &vendor, pluginIface->supportedVendors()) {
                    qDebug() << "* Loaded vendor:" << vendor.name();
                    if (m_supportedVendors.contains(vendor.id())) {
                        qWarning() << "! Duplicate vendor. Ignoring vendor" << vendor.name();
                        continue;
                    }
                    m_supportedVendors.insert(vendor.id(), vendor);
                }

                foreach (const DeviceClass &deviceClass, pluginIface->supportedDevices()) {
                    if (!m_supportedVendors.contains(deviceClass.vendorId())) {
                        qWarning() << "! Vendor not found. Ignoring device. VendorId:" << deviceClass.vendorId() << "DeviceClass:" << deviceClass.name() << deviceClass.id();
                        continue;
                    }
                    m_vendorDeviceMap[deviceClass.vendorId()].append(deviceClass.id());
                    m_supportedDevices.insert(deviceClass.id(), deviceClass);
                    qDebug() << "* Loaded device class:" << deviceClass.name();
                }
                QSettings settings(m_settingsFile);
                settings.beginGroup("PluginConfig");
                ParamList params;
                if (settings.childGroups().contains(pluginIface->pluginId().toString())) {
                    settings.beginGroup(pluginIface->pluginId().toString());
                    foreach (const QString &paramName, settings.allKeys()) {
                        Param param(paramName, settings.value(paramName));
                        params.append(param);
                    }
                    settings.endGroup();
                } else if (pluginIface->configurationDescription().count() > 0){
                    // plugin requires config but none stored. Init with defaults
                    foreach (const ParamType &paramType, pluginIface->configurationDescription()) {
                        Param param(paramType.name(), paramType.defaultValue());
                        params.append(param);
                    }
                }
                settings.endGroup();
                DeviceError status = pluginIface->setConfiguration(params);
                if (status != DeviceErrorNoError) {
                    qWarning() << "Error setting params to plugin. Broken configuration?";
                }

                m_devicePlugins.insert(pluginIface->pluginId(), pluginIface);
                connect(pluginIface, &DevicePlugin::emitEvent, this, &DeviceManager::eventTriggered);
                connect(pluginIface, &DevicePlugin::devicesDiscovered, this, &DeviceManager::slotDevicesDiscovered);
                connect(pluginIface, &DevicePlugin::deviceSetupFinished, this, &DeviceManager::slotDeviceSetupFinished);
                connect(pluginIface, &DevicePlugin::actionExecutionFinished, this, &DeviceManager::actionExecutionFinished);
                connect(pluginIface, &DevicePlugin::pairingFinished, this, &DeviceManager::slotPairingFinished);
                connect(pluginIface, &DevicePlugin::autoDevicesAppeared, this, &DeviceManager::autoDevicesAppeared);
            }
        }
    }
}

void DeviceManager::loadConfiguredDevices()
{
    QSettings settings(m_settingsFile);
    settings.beginGroup("DeviceConfig");
    qDebug() << "loading devices from" << settings.fileName();
    foreach (const QString &idString, settings.childGroups()) {
        settings.beginGroup(idString);
        Device *device = new Device(PluginId(settings.value("pluginid").toString()), DeviceId(idString), DeviceClassId(settings.value("deviceClassId").toString()), this);
        device->setName(settings.value("devicename").toString());

        ParamList params;
        settings.beginGroup("Params");
        foreach (QString paramNameString, settings.allKeys()) {
            Param param(paramNameString);
            param.setValue(settings.value(paramNameString));
            params.append(param);
        }
        device->setParams(params);
        settings.endGroup();
        settings.endGroup();

        // We always add the device to the list in this case. If its in the storedDevices
        // it means that it was working at some point so lets still add it as there might
        // be rules associated with this device. Device::setupCompleted() will be false.
        setupDevice(device);

        m_configuredDevices.append(device);
    }
    settings.endGroup();
}

void DeviceManager::storeConfiguredDevices()
{
    QSettings settings(m_settingsFile);
    settings.beginGroup("DeviceConfig");
    foreach (Device *device, m_configuredDevices) {
        settings.beginGroup(device->id().toString());
        settings.setValue("devicename", device->name());
        settings.setValue("deviceClassId", device->deviceClassId().toString());
        settings.setValue("pluginid", device->pluginId().toString());
        settings.beginGroup("Params");
        foreach (const Param &param, device->params()) {
            settings.setValue(param.name(), param.value());
        }
        settings.endGroup();
        settings.endGroup();
    }
    settings.endGroup();
}

void DeviceManager::startMonitoringAutoDevices()
{
    foreach (DevicePlugin *plugin, m_devicePlugins) {
        plugin->startMonitoringAutoDevices();
    }
}

void DeviceManager::slotDevicesDiscovered(const DeviceClassId &deviceClassId, const QList<DeviceDescriptor> deviceDescriptors)
{
    DevicePlugin *plugin = static_cast<DevicePlugin*>(sender());
    m_discoveringPlugins.removeOne(plugin);

    foreach (const DeviceDescriptor &descriptor, deviceDescriptors) {
        m_discoveredDevices.insert(descriptor.id(), descriptor);
    }
    emit devicesDiscovered(deviceClassId, deviceDescriptors);
}

void DeviceManager::slotDeviceSetupFinished(Device *device, DeviceManager::DeviceSetupStatus status)
{
    Q_ASSERT_X(device, "DeviceManager", "Device must be a valid pointer.");
    if (!device) {
        qWarning() << "Received deviceSetupFinished for an invalid device... ignoring...";
        return;
    }

    if (device->setupComplete()) {
        qWarning() << "Received a deviceSetupFinished event, but this Device has been set up before... ignoring...";
        return;
    }

    Q_ASSERT_X(status != DeviceSetupStatusAsync, "DeviceManager", "Bad plugin implementation. You should not emit deviceSetupFinished with status DeviceSetupStatusAsync.");
    if (status == DeviceSetupStatusAsync) {
        qWarning() << "Bad plugin implementation. Received a deviceSetupFinished event with status Async... ignoring...";
        return;
    }

    if (status == DeviceSetupStatusFailure) {
        if (m_configuredDevices.contains(device)) {
            qWarning() << QString("Error in device setup. Device %1 (%2) will not be functional.").arg(device->name()).arg(device->id().toString());
            emit deviceSetupFinished(device, DeviceError::DeviceErrorSetupFailed);
            return;
        } else {
            qWarning() << QString("Error in device setup. Device %1 (%2) will not be added to the configured devices.").arg(device->name()).arg(device->id().toString());
            emit deviceSetupFinished(device, DeviceError::DeviceErrorSetupFailed);
            return;
        }
    }

    // A device might be in here already if loaded from storedDevices. If it's not in the configuredDevices,
    // lets add it now.
    if (!m_configuredDevices.contains(device)) {
        m_configuredDevices.append(device);
        storeConfiguredDevices();
    }

    DevicePlugin *plugin = m_devicePlugins.value(device->pluginId());
    if (plugin->requiredHardware().testFlag(HardwareResourceTimer)) {
        if (!m_pluginTimer.isActive()) {
            m_pluginTimer.start();
            // Additionally fire off one event to initialize stuff
            QTimer::singleShot(0, this, SLOT(timerEvent()));
        }
        m_pluginTimerUsers.append(device);
    }

    connect(device, SIGNAL(stateValueChanged(QUuid,QVariant)), this, SLOT(slotDeviceStateValueChanged(QUuid,QVariant)));

    device->setupCompleted();
    emit deviceSetupFinished(device, DeviceManager::DeviceErrorNoError);
}

void DeviceManager::slotPairingFinished(const PairingTransactionId &pairingTransactionId, DeviceManager::DeviceSetupStatus status)
{
    if (!m_pairingsJustAdd.contains(pairingTransactionId) && !m_pairingsDiscovery.contains(pairingTransactionId)) {
        DevicePlugin *plugin = dynamic_cast<DevicePlugin*>(sender());
        if (plugin) {
            qWarning() << "Received a pairing finished without waiting for it from plugin:" << plugin->metaObject()->className();
        } else {
            qWarning() << "Received a pairing finished without waiting for it.";
        }
        return;
    }

    DeviceClassId deviceClassId;
    ParamList params;

    // Do this before checking status to make sure we clean up our hashes properly
    if (m_pairingsJustAdd.contains(pairingTransactionId)) {
        QPair<DeviceClassId, ParamList> pair = m_pairingsJustAdd.take(pairingTransactionId);
        deviceClassId = pair.first;
        params = pair.second;
    }

    if (m_pairingsDiscovery.contains(pairingTransactionId)) {
        QPair<DeviceClassId, DeviceDescriptorId> pair = m_pairingsDiscovery.take(pairingTransactionId);

        DeviceDescriptorId deviceDescriptorId = pair.second;
        DeviceDescriptor descriptor = m_discoveredDevices.take(deviceDescriptorId);

        deviceClassId = pair.first;
        params = descriptor.params();
    }

    if (status != DeviceSetupStatusSuccess) {
        emit pairingFinished(pairingTransactionId, DeviceErrorSetupFailed);
        return;
    }

    DeviceClass deviceClass = findDeviceClass(deviceClassId);
    DevicePlugin *plugin = m_devicePlugins.value(deviceClass.pluginId());
    if (!plugin) {
        qWarning() << "Cannot find a plugin for this device class!";
        emit pairingFinished(pairingTransactionId, DeviceErrorPluginNotFound, deviceClass.pluginId().toString());
        return;
    }

    // Ok... pairing went fine... Let consumers know about it and inform them about the ongoing setup with a deviceId.
    DeviceId id = DeviceId::createDeviceId();
    emit pairingFinished(pairingTransactionId, DeviceErrorNoError, id);

    QList<DeviceId> newDevices;
    Device *device = new Device(plugin->pluginId(), id, deviceClassId, this);
    device->setName(deviceClass.name());
    device->setParams(params);

    DeviceSetupStatus setupStatus = setupDevice(device);
    switch (setupStatus) {
    case DeviceSetupStatusFailure:
        qWarning() << "Device setup failed. Not adding device to system.";
        emit deviceSetupFinished(device, DeviceError::DeviceErrorSetupFailed);
        delete device;
        break;
    case DeviceSetupStatusAsync:
        return;
    case DeviceSetupStatusSuccess:
        qDebug() << "Device setup complete.";
        newDevices.append(id);
        break;
    }

    m_configuredDevices.append(device);
    storeConfiguredDevices();

    emit deviceSetupFinished(device, DeviceError::DeviceErrorNoError);
}

void DeviceManager::autoDevicesAppeared(const DeviceClassId &deviceClassId, const QList<DeviceDescriptor> &deviceDescriptors)
{
    DeviceClass deviceClass = findDeviceClass(deviceClassId);
    if (!deviceClass.isValid()) {
        return;
    }
    DevicePlugin *plugin = m_devicePlugins.value(deviceClass.pluginId());
    if (!plugin) {
        return;
    }

    foreach (const DeviceDescriptor &deviceDescriptor, deviceDescriptors) {
        Device *device = new Device(plugin->pluginId(), deviceClassId, this);
        device->setName(deviceClass.name());
        device->setParams(deviceDescriptor.params());

        DeviceSetupStatus setupStatus = setupDevice(device);
        switch (setupStatus) {
        case DeviceSetupStatusFailure:
            qWarning() << "Device setup failed. Not adding device to system.";
            emit deviceSetupFinished(device, DeviceError::DeviceErrorSetupFailed);
            delete device;
            break;
        case DeviceSetupStatusAsync:
            break;
        case DeviceSetupStatusSuccess:
            qDebug() << "Device setup complete.";
            emit deviceSetupFinished(device, DeviceError::DeviceErrorNoError);
            m_configuredDevices.append(device);
            storeConfiguredDevices();
            break;
        }
    }
}

void DeviceManager::slotDeviceStateValueChanged(const QUuid &stateTypeId, const QVariant &value)
{
    Device *device = qobject_cast<Device*>(sender());
    if (!device) {
        return;
    }
    emit deviceStateChanged(device, stateTypeId, value);

    Param valueParam("value", value);
    Event event(EventTypeId(stateTypeId.toString()), device->id(), ParamList() << valueParam, true);
    emit eventTriggered(event);
}

void DeviceManager::radio433SignalReceived(QList<int> rawData)
{
    QList<DevicePlugin*> targetPlugins;

    foreach (Device *device, m_configuredDevices) {
        DeviceClass deviceClass = m_supportedDevices.value(device->deviceClassId());
        DevicePlugin *plugin = m_devicePlugins.value(deviceClass.pluginId());
        if (plugin->requiredHardware().testFlag(HardwareResourceRadio433) && !targetPlugins.contains(plugin)) {
            targetPlugins.append(plugin);
        }
    }
    foreach (DevicePlugin *plugin, m_discoveringPlugins) {
        if (plugin->requiredHardware().testFlag(HardwareResourceRadio433) && !targetPlugins.contains(plugin)) {
            targetPlugins.append(plugin);
        }
    }

    foreach (DevicePlugin *plugin, targetPlugins) {
        plugin->radioData(rawData);
    }
}

<<<<<<< HEAD
void DeviceManager::replyReady(const PluginId &pluginId, QNetworkReply *reply)
{
    foreach (DevicePlugin *devicePlugin, m_devicePlugins) {
        if (devicePlugin->requiredHardware().testFlag(HardwareResourceNetworkManager) && devicePlugin->pluginId() == pluginId) {
            devicePlugin->replyReady(reply);
=======
void DeviceManager::upnpDiscoveryFinished(const QList<UpnpDeviceDescriptor> &deviceDescriptorList, const PluginId &pluginId)
{
    foreach (DevicePlugin *devicePlugin, m_devicePlugins) {
        if (devicePlugin->requiredHardware().testFlag(HardwareResourceUpnpDisovery) && devicePlugin->pluginId() == pluginId) {
            devicePlugin->upnpDiscoveryFinished(deviceDescriptorList);
        }
    }
}

void DeviceManager::upnpNotifyReceived(const QByteArray &notifyData)
{
    foreach (DevicePlugin *devicePlugin, m_devicePlugins) {
        if (devicePlugin->requiredHardware().testFlag(HardwareResourceUpnpDisovery)) {
            devicePlugin->upnpNotifyReceived(notifyData);
>>>>>>> d53069ed
        }
    }
}

void DeviceManager::timerEvent()
{
    foreach (Device *device, m_configuredDevices) {
        DeviceClass deviceClass = m_supportedDevices.value(device->deviceClassId());
        DevicePlugin *plugin = m_devicePlugins.value(deviceClass.pluginId());
        if (plugin && plugin->requiredHardware().testFlag(HardwareResourceTimer)) {
            plugin->guhTimer();
        }
    }
}

bool DeviceManager::verifyPluginMetadata(const QJsonObject &data)
{
    QStringList requiredFields;
    requiredFields << "name" << "id" << "vendors";

    foreach (const QString &field, requiredFields) {
        if (!data.contains("name")) {
            qWarning() << "Error loading plugin. Incomplete metadata. Missing field:" << field;
            return false;
        }
    }
    return true;
}

DeviceManager::DeviceSetupStatus DeviceManager::setupDevice(Device *device)
{
    DeviceClass deviceClass = findDeviceClass(device->deviceClassId());
    DevicePlugin *plugin = m_devicePlugins.value(deviceClass.pluginId());

    if (!plugin) {
        qWarning() << "Can't find a plugin for this device" << device->id();
        return DeviceSetupStatusFailure;
    }

    QList<State> states;
    foreach (const StateType &stateType, deviceClass.stateTypes()) {
        State state(stateType.id(), device->id());
        state.setValue(stateType.defaultValue());
        states.append(state);
    }
    device->setStates(states);

    DeviceSetupStatus status = plugin->setupDevice(device);
    if (status != DeviceSetupStatusSuccess) {
        return status;
    }

    if (plugin->requiredHardware().testFlag(HardwareResourceTimer)) {
        if (!m_pluginTimer.isActive()) {
            m_pluginTimer.start();
            // Additionally fire off one event to initialize stuff
            QTimer::singleShot(0, this, SLOT(timerEvent()));
        }
        m_pluginTimerUsers.append(device);
    }

    connect(device, SIGNAL(stateValueChanged(QUuid,QVariant)), this, SLOT(slotDeviceStateValueChanged(QUuid,QVariant)));

    device->setupCompleted();
    return status;
}

DeviceManager::DeviceError DeviceManager::verifyParams(const QList<ParamType> paramTypes, ParamList &params, bool requireAll)
{
    foreach (const Param &param, params) {
        DeviceManager::DeviceError result = verifyParam(paramTypes, param);
        if (result != DeviceErrorNoError) {
            return result;
        }
    }
    if (!requireAll) {
        return DeviceErrorNoError;
    }
    foreach (const ParamType &paramType, paramTypes) {
        bool found = false;
        foreach (const Param &param, params) {
            if (paramType.name() == param.name()) {
                found = true;
            }
        }

        // This paramType has a default value... lets fill in that one.
        if (!paramType.defaultValue().isNull()) {
            found = true;
            params.append(Param(paramType.name(), paramType.defaultValue()));
        }

        if (!found) {
            qWarning() << "Missing parameter:" << paramType.name();
            return DeviceErrorMissingParameter;
        }
    }
    return DeviceErrorNoError;
}

DeviceManager::DeviceError DeviceManager::verifyParam(const QList<ParamType> paramTypes, const Param &param)
{
    foreach (const ParamType &paramType, paramTypes) {
        if (paramType.name() == param.name()) {
            return verifyParam(paramType, param);
        }
    }
    qWarning() << "Invalid parameter" << param.name() << "in parameter list";
    return DeviceErrorInvalidParameter;
}

DeviceManager::DeviceError DeviceManager::verifyParam(const ParamType &paramType, const Param &param)
{
    if (paramType.name() == param.name()) {
        if (!param.value().canConvert(paramType.type())) {
            qWarning() << "Wrong parameter type for param" << param.name() << " Got:" << param.value() << " Expected:" << QVariant::typeToName(paramType.type());
            return DeviceErrorInvalidParameter;
        }

        if (paramType.maxValue().isValid() && param.value() > paramType.maxValue()) {
            qWarning() << "Value out of range for param" << param.name() << " Got:" << param.value() << " Max:" << paramType.maxValue();
            return DeviceErrorInvalidParameter;
        }
        if (paramType.minValue().isValid() && param.value() < paramType.minValue()) {
            qWarning() << "Value out of range for param" << param.name() << " Got:" << param.value() << " Min:" << paramType.minValue();
            return DeviceErrorInvalidParameter;
        }
        if (!paramType.allowedValues().isEmpty() && !paramType.allowedValues().contains(param.value())) {
            QStringList allowedValues;
            foreach (const QVariant &value, paramType.allowedValues()) {
                allowedValues.append(value.toString());
            }

            qWarning() << "Value not in allowed values for param" << param.name() << " Got:" << param.value() << " Allowed:" << allowedValues.join(",");
            return DeviceErrorInvalidParameter;
        }
        return DeviceErrorNoError;
    }
    qWarning() << "Parameter name" << param.name() << "does not match with ParamType name" << paramType.name();
    return DeviceErrorInvalidParameter;
}<|MERGE_RESOLUTION|>--- conflicted
+++ resolved
@@ -184,14 +184,14 @@
     m_radio433->enable();
     // TODO: error handling if no Radio433 detected (GPIO or network), disable radio433 plugins or something...
 
-<<<<<<< HEAD
+    // Network manager
     m_networkManager = new NetworkManager(this);
     connect(m_networkManager, &NetworkManager::replyReady, this, &DeviceManager::replyReady);
-=======
+
+    // UPnP discovery
     m_upnpDiscovery = new UpnpDiscovery(this);
     connect(m_upnpDiscovery, &UpnpDiscovery::discoveryFinished, this, &DeviceManager::upnpDiscoveryFinished);
     connect(m_upnpDiscovery, &UpnpDiscovery::upnpNotify, this, &DeviceManager::upnpNotifyReceived);
->>>>>>> d53069ed
 }
 
 /*! Destructor of the DeviceManager. Each loaded \l{DevicePlugin} will be deleted. */
@@ -934,13 +934,14 @@
     }
 }
 
-<<<<<<< HEAD
 void DeviceManager::replyReady(const PluginId &pluginId, QNetworkReply *reply)
 {
     foreach (DevicePlugin *devicePlugin, m_devicePlugins) {
         if (devicePlugin->requiredHardware().testFlag(HardwareResourceNetworkManager) && devicePlugin->pluginId() == pluginId) {
             devicePlugin->replyReady(reply);
-=======
+	}
+    }
+}
 void DeviceManager::upnpDiscoveryFinished(const QList<UpnpDeviceDescriptor> &deviceDescriptorList, const PluginId &pluginId)
 {
     foreach (DevicePlugin *devicePlugin, m_devicePlugins) {
@@ -955,7 +956,6 @@
     foreach (DevicePlugin *devicePlugin, m_devicePlugins) {
         if (devicePlugin->requiredHardware().testFlag(HardwareResourceUpnpDisovery)) {
             devicePlugin->upnpNotifyReceived(notifyData);
->>>>>>> d53069ed
         }
     }
 }
