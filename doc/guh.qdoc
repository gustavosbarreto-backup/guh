--- conflicted
+++ resolved
@@ -23,11 +23,8 @@
                 \li \l{RF 433 MHz Plugins}
                 \li \l{Service Plugins}
                 \li \l{Network Plugins}
-<<<<<<< HEAD
                 \li \l{Bluetooth Plugins}
             \endlist
-=======
-            \endlist        
     \endlist
 
     \section1 API's
@@ -35,7 +32,6 @@
     \list
         \li \l{JSON-RPC API}{JSON-RPC}
         \li \l{https://github.com/guh/guh/wiki/REST-Api-documentation}{REST}
->>>>>>> 5d638b14
     \endlist
 
     \section1 Write your own plugin
