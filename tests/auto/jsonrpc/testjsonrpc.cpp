--- conflicted
+++ resolved
@@ -286,11 +286,7 @@
     params.insert("deviceClassId", mockDeviceClassId);
     params.insert("deviceParams", deviceParams);
     QVariant response = injectAndWait("Devices.AddConfiguredDevice", params);
-<<<<<<< HEAD
-    clientSpy.wait();
-=======
     clientSpy.wait(500);
->>>>>>> e990b127
     verifyDeviceError(response);
     QVariantMap notificationDeviceMap = checkNotification(clientSpy, "Devices.DeviceAdded").toMap().value("params").toMap().value("device").toMap();
 
@@ -310,11 +306,7 @@
     params.clear(); response.clear(); clientSpy.clear();
     params.insert("deviceId", deviceId);
     response = injectAndWait("Devices.RemoveConfiguredDevice", params);
-<<<<<<< HEAD
-    clientSpy.wait();
-=======
     clientSpy.wait(500);
->>>>>>> e990b127
     verifyDeviceError(response);
     checkNotification(clientSpy, "Devices.DeviceRemoved");
 
@@ -359,11 +351,7 @@
     params.insert("stateEvaluator", stateEvaluator);
 
     QVariant response = injectAndWait("Rules.AddRule", params);
-<<<<<<< HEAD
-    clientSpy.wait();
-=======
     clientSpy.wait(500);
->>>>>>> e990b127
     QVariantMap notificationRuleMap = checkNotification(clientSpy, "Rules.RuleAdded").toMap().value("params").toMap().value("rule").toMap();
     verifyRuleError(response);
 
@@ -383,11 +371,7 @@
     params.clear(); response.clear(); clientSpy.clear();
     params.insert("ruleId", ruleId);
     response = injectAndWait("Rules.RemoveRule", params);
-<<<<<<< HEAD
-    clientSpy.wait();
-=======
     clientSpy.wait(500);
->>>>>>> e990b127
     checkNotification(clientSpy, "Devices.DeviceRemoved");
     verifyRuleError(response);
 
@@ -429,7 +413,7 @@
 
     response = injectAndWait("Rules.AddRule", params);
 
-    clientSpy.wait();
+    clientSpy.wait(500);
     qDebug() << "got" << clientSpy.count() << "notifications";
     QCOMPARE(clientSpy.count(), 2);
 
@@ -464,7 +448,7 @@
     QCOMPARE(spy.count(), 1);
     reply->deleteLater();
 
-    clientSpy2.wait();
+    clientSpy2.wait(500);
     qDebug() << "got" << clientSpy2.count() << "notifications";
     QCOMPARE(clientSpy2.count(), 6);
 
@@ -488,7 +472,7 @@
     QCOMPARE(spy.count(), 1);
     reply2->deleteLater();
 
-    clientSpy2.wait();
+    clientSpy2.wait(500);
     QCOMPARE(clientSpy2.count(), 5);
 
     for (int i = 0; i < clientSpy2.count(); i++) {
@@ -509,7 +493,7 @@
     params.insert("ruleId", ruleId);
     response = injectAndWait("Rules.RemoveRule", params);
 
-    clientSpy3.wait();
+    clientSpy3.wait(500);
     qDebug() << "got" << clientSpy3.count() << "notifications";
     QCOMPARE(clientSpy3.count(), 2); // wait for RuleRemoved notification and response
 
@@ -549,7 +533,7 @@
     response = injectAndWait("Devices.AddConfiguredDevice", params);
 
     // Lets wait for the notification
-    clientSpy.wait();
+    clientSpy.wait(500);
     QCOMPARE(clientSpy.count(), 2); // wait for device added notification and response
 
     QJsonDocument jsonDocResponse = QJsonDocument::fromJson(clientSpy.at(1).at(1).toByteArray());
@@ -588,7 +572,7 @@
     params.insert("deviceParams", newDeviceParams);
     response = injectAndWait("Devices.EditDevice", params);
 
-    clientSpy2.wait();
+    clientSpy2.wait(500);
     QCOMPARE(clientSpy2.count(), 2);
 
     jsonDocResponse = QJsonDocument::fromJson(clientSpy2.at(1).at(1).toByteArray());
@@ -617,7 +601,7 @@
     params.insert("deviceId", deviceId);
     response = injectAndWait("Devices.RemoveConfiguredDevice", params);
 
-    clientSpy3.wait();
+    clientSpy3.wait(500);
     QCOMPARE(clientSpy3.count(), 2); // wait for device removed notification and response
 
     jsonDocResponse = QJsonDocument::fromJson(clientSpy3.at(1).at(1).toByteArray());
