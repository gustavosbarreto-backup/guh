--- conflicted
+++ resolved
@@ -17,10 +17,6 @@
         websocketserver \
         logging \
         restlogging \
-<<<<<<< HEAD
-        #coap \
-=======
         #coap \ # temporary removed until fixed
->>>>>>> af1d0ed4
         configurations \
         #timemanager \