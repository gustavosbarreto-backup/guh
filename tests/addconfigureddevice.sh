--- conflicted
+++ resolved
@@ -8,15 +8,6 @@
 elif [ -z $2 ]; then
   echo "usage $0 host device"
 else
-<<<<<<< HEAD
-  # Adds an ELRO remote control on channel 00000
-  (echo '{"id":1, "method":"Devices.AddConfiguredDevice", "params":{"deviceClass": "{d85c1ef4-197c-4053-8e40-707aa671d302}","params":{"channel1":"false", "channel2":"false", "channel3":"false", "channel4": "false", "channel5":"false" }}}'; sleep 1) | nc $1 1234
-  # Adds a ELRO power switch on channel 00000 and group B
-  (echo '{"id":1, "method":"Devices.AddConfiguredDevice", "params":{"deviceClass": "{308ae6e6-38b3-4b3a-a513-3199da2764f8}","params":{"channel1":"false","channel2":"false", "channel3":"false", "channel4": "false","channel5":"false","A":"false","B":"true","C":"false","D":"false","E":"false" }}}'; sleep 1) | nc $1 1234
-  # Adds an intertechno remote control
-  (echo '{"id":1, "method":"Devices.AddConfiguredDevice", "params":{"deviceClass": "{ab73ad2f-6594-45a3-9063-8f72d365c5e5}","params":{"familyCode":"J"}}}'; sleep 1) | nc $1 1234
-=======
-
   if [ $2 == "elroremote" ]; then
     # Adds an ELRO remote control on channel 00000
     (echo '{"id":1, "method":"Devices.AddConfiguredDevice", "params":{"deviceClass": "{d85c1ef4-197c-4053-8e40-707aa671d302}","params":{"channel1":"false", "channel2":"false", "channel3":"false", "channel4": "false", "channel5":"false" }}}'; sleep 1) | nc $1 1234
@@ -25,12 +16,9 @@
     (echo '{"id":1, "method":"Devices.AddConfiguredDevice", "params":{"deviceClass": "{308ae6e6-38b3-4b3a-a513-3199da2764f8}","params":{"channel1":"false","channel2":"false", "channel3":"false", "channel4": "false","channel5":"false","A":"false","B":"true","C":"false","D":"false","E":"false" }}}'; sleep 1) | nc $1 1234
   elif [ $2 == "intertechnoremote" ]; then
     # Adds an intertechno remote control
-    (echo '{"id":1, "method":"Devices.AddConfiguredDevice", "params":{"deviceClass": "{ab73ad2f-6594-45a3-9063-8f72d365c5e5}","params":{"familycode":"J"}}}'; sleep 1) | nc $1 1234
+    (echo '{"id":1, "method":"Devices.AddConfiguredDevice", "params":{"deviceClass": "{ab73ad2f-6594-45a3-9063-8f72d365c5e5}","params":{"familyCode":"J"}}}'; sleep 1) | nc $1 1234
   elif [ $2 == "meisteranker" ]; then
     # Adds an intertechno remote control
     (echo '{"id":1, "method":"Devices.AddConfiguredDevice", "params":{"deviceClass": "{e37e9f34-95b9-4a22-ae4f-e8b874eec871}","params":{"id":"1"}}}'; sleep 1) | nc $1 1234
   fi
-
-
->>>>>>> e6129d0c
 fi