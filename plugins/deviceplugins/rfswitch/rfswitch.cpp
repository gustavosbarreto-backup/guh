--- conflicted
+++ resolved
@@ -22,17 +22,10 @@
 {
     // TODO: load list from config with static uuid
     QList<DeviceClass> ret;
-<<<<<<< HEAD
 
     DeviceClass deviceClassRfRemote(mumbiRemote);
-    deviceClassRfRemote.setName("RF Remote");
-
-=======
-    
-    DeviceClass deviceClassRfRemote(QUuid::createUuid());
-    deviceClassRfRemote.setName("RF Remote Mumba");
-    
->>>>>>> 4f3d1c7f
+    deviceClassRfRemote.setName("Mumbi Remote");
+    
     QVariantList deviceParams;
     QVariantMap channelParam;
     channelParam.insert("name", "channel");
@@ -85,16 +78,10 @@
     deviceClassRfRemote.setTriggers(buttonTriggers);
     
     ret.append(deviceClassRfRemote);
-<<<<<<< HEAD
 
 
     DeviceClass deviceClassRfSwitch(mumbiRfSwitch);
-=======
-    
-    
-    DeviceClass deviceClassRfSwitch(QUuid::createUuid());
->>>>>>> 4f3d1c7f
-    deviceClassRfSwitch.setName("RF Switch");
+    deviceClassRfSwitch.setName("Mumbi Power Switch");
     ret.append(deviceClassRfSwitch);
     
     return ret;
