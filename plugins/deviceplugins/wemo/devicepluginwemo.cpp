/* * * * * * * * * * * * * * * * * * * * * * * * * * * * * * * * * * * * * *
 *                                                                         *
 *  This file is part of guh.                                              *
 *                                                                         *
 *  Guh is free software: you can redistribute it and/or modify            *
 *  it under the terms of the GNU General Public License as published by   *
 *  the Free Software Foundation, version 2 of the License.                *
 *                                                                         *
 *  Guh is distributed in the hope that it will be useful,                 *
 *  but WITHOUT ANY WARRANTY; without even the implied warranty of         *
 *  MERCHANTABILITY or FITNESS FOR A PARTICULAR PURPOSE.  See the          *
 *  GNU General Public License for more details.                           *
 *                                                                         *
 *  You should have received a copy of the GNU General Public License      *
 *  along with guh. If not, see <http://www.gnu.org/licenses/>.            *
 *                                                                         *
 * * * * * * * * * * * * * * * * * * * * * * * * * * * * * * * * * * * * * */

/*!
    \page wemo.html
    \title WeMo

    \ingroup plugins
    \ingroup network

    This plugin allows to find and controll devices from WeMo, the
    \l{http://www.belkin.com/de/PRODUKTE/home-automation/c/wemo-home-automation/}{Belkin}
    home automation system.

    \underline{NOTE}: The devices can only be discovered if they are already in the local network. In order
    to configure the WeMo devices please use the original software.

    \chapter Plugin properties
    Following JSON file contains the definition and the description of all available \l{DeviceClass}{DeviceClasses}
    and \l{Vendor}{Vendors} of this \l{DevicePlugin}.

    Each \l{DeviceClass} has a list of \l{ParamType}{paramTypes}, \l{ActionType}{actionTypes}, \l{StateType}{stateTypes}
    and \l{EventType}{eventTypes}. The \l{DeviceClass::CreateMethod}{createMethods} parameter describes how the \l{Device}
    will be created in the system. A device can have more than one \l{DeviceClass::CreateMethod}{CreateMethod}.
    The \l{DeviceClass::SetupMethod}{setupMethod} describes the setup method of the \l{Device}.
    The detailed implementation of each \l{DeviceClass} can be found in the source code.

    \quotefile plugins/deviceplugins/wemo/devicepluginwemo.json
*/

#include "devicepluginwemo.h"

#include "plugin/device.h"
#include "devicemanager.h"
#include "plugininfo.h"

#include <QDebug>

<<<<<<< HEAD
DeviceClassId wemoSwitchDeviceClassId = DeviceClassId("69d97d3b-a8e6-42f3-afc0-ca8a53eb7cce");

StateTypeId powerStateTypeId = StateTypeId("7166c4f6-f68c-4188-8f7c-2205d72a5a6d");
StateTypeId reachableStateTypeId = StateTypeId("ec2f5b49-585c-4455-a233-b7aa4c608dbc");
ActionTypeId powerActionTypeId = ActionTypeId("269f25eb-d0b7-4144-b9ef-801f4ff3e90c");
ActionTypeId rediscoverActionTypeId = ActionTypeId("269cf3b8-d4dd-42e9-8309-6cb3ca8842df");

=======
>>>>>>> 5068905c
DevicePluginWemo::DevicePluginWemo()
{
}

DeviceManager::DeviceError DevicePluginWemo::discoverDevices(const DeviceClassId &deviceClassId, const ParamList &params)
{
    Q_UNUSED(params);
    if (deviceClassId != wemoSwitchDeviceClassId) {
        return DeviceManager::DeviceErrorDeviceClassNotFound;
    }
    upnpDiscover("upnp:rootdevice");
    return DeviceManager::DeviceErrorAsync;
}

DeviceManager::DeviceSetupStatus DevicePluginWemo::setupDevice(Device *device)
{
    if (device->deviceClassId() == wemoSwitchDeviceClassId) {
        foreach (WemoSwitch *wemoSwitch, m_wemoSwitches.keys()) {
<<<<<<< HEAD
            if (wemoSwitch->serialNumber() == device->paramValue("serial number").toString()) {
                qWarning() << "WeMo Switch " << wemoSwitch->serialNumber() << " allready added...";
=======
            if(wemoSwitch->serialNumber() == device->paramValue("serial number").toString()){
                qWarning() << wemoSwitch->serialNumber() << " already exists...";
>>>>>>> 5068905c
                return DeviceManager::DeviceSetupStatusFailure;
            }
        }

        UpnpDeviceDescriptor upnpDeviceDescriptor;
        upnpDeviceDescriptor.setFriendlyName(device->paramValue("name").toString());
        upnpDeviceDescriptor.setHostAddress(QHostAddress(device->paramValue("host address").toString()));
        upnpDeviceDescriptor.setPort(device->paramValue("port").toInt());
        upnpDeviceDescriptor.setSerialNumber(device->paramValue("serial number").toString());

        device->setName("WeMo Switch (" + device->paramValue("serial number").toString() + ")");

        WemoSwitch *wemoSwitch = new WemoSwitch(this, upnpDeviceDescriptor);

        connect(wemoSwitch,SIGNAL(stateChanged()),this,SLOT(wemoSwitchStateChanged()));
        connect(wemoSwitch,SIGNAL(setPowerFinished(bool,ActionId)),this,SLOT(setPowerFinished(bool,ActionId)));

        m_wemoSwitches.insert(wemoSwitch,device);
        wemoSwitch->refresh();
        return DeviceManager::DeviceSetupStatusSuccess;
    }
    return DeviceManager::DeviceSetupStatusFailure;
}

DeviceManager::HardwareResources DevicePluginWemo::requiredHardware() const
{
    return DeviceManager::HardwareResourceTimer | DeviceManager::HardwareResourceUpnpDisovery;
}

DeviceManager::DeviceError DevicePluginWemo::executeAction(Device *device, const Action &action)
{
    if (device->deviceClassId() == wemoSwitchDeviceClassId) {
        if (action.actionTypeId() == powerActionTypeId) {
            WemoSwitch *wemoSwitch = m_wemoSwitches.key(device);
            if (wemoSwitch->reachable()) {
                // setPower returns false, if the curent powerState == new powerState
                if (wemoSwitch->setPower(action.param("power").value().toBool(), action.id())) {
                    return DeviceManager::DeviceErrorAsync;
                } else {
                    return DeviceManager::DeviceErrorNoError;
                }
            } else {
                return DeviceManager::DeviceErrorHardwareNotAvailable;
            }
        } else if (action.actionTypeId() == rediscoverActionTypeId) {
            upnpDiscover("upnp:rootdevice");
            return DeviceManager::DeviceErrorNoError;
        }
        return DeviceManager::DeviceErrorActionTypeNotFound;
    }
    return DeviceManager::DeviceErrorDeviceClassNotFound;
}

void DevicePluginWemo::deviceRemoved(Device *device)
{
    if (!m_wemoSwitches.values().contains(device)) {
        return;
    }

    WemoSwitch *wemoSwitch= m_wemoSwitches.key(device);
    qDebug() << "remove wemo swich " << wemoSwitch->serialNumber();
    m_wemoSwitches.remove(wemoSwitch);
    wemoSwitch->deleteLater();
}

void DevicePluginWemo::guhTimer()
{
    foreach (WemoSwitch* wemoSwitch, m_wemoSwitches.keys()) {
        wemoSwitch->refresh();
    }
}

void DevicePluginWemo::upnpDiscoveryFinished(const QList<UpnpDeviceDescriptor> &upnpDeviceDescriptorList)
{
    QList<DeviceDescriptor> deviceDescriptors;
    foreach (UpnpDeviceDescriptor upnpDeviceDescriptor, upnpDeviceDescriptorList) {
        if (upnpDeviceDescriptor.friendlyName() == "WeMo Switch") {
            if (!verifyExistingDevices(upnpDeviceDescriptor)) {
                DeviceDescriptor descriptor(wemoSwitchDeviceClassId, "WemoSwitch", upnpDeviceDescriptor.serialNumber());
                ParamList params;
                params.append(Param("name", upnpDeviceDescriptor.friendlyName()));
                params.append(Param("host address", upnpDeviceDescriptor.hostAddress().toString()));
                params.append(Param("port", upnpDeviceDescriptor.port()));
                params.append(Param("serial number", upnpDeviceDescriptor.serialNumber()));
                descriptor.setParams(params);
                deviceDescriptors.append(descriptor);
            }
        }
    }
    emit devicesDiscovered(wemoSwitchDeviceClassId, deviceDescriptors);
}

void DevicePluginWemo::upnpNotifyReceived(const QByteArray &notifyData)
{
    Q_UNUSED(notifyData);
}

bool DevicePluginWemo::verifyExistingDevices(UpnpDeviceDescriptor deviceDescriptor)
{
    foreach (WemoSwitch *wemoSwitch, m_wemoSwitches.keys()) {
        // check if we allready have added this Wemo device and verify the params
        if (wemoSwitch->serialNumber() == deviceDescriptor.serialNumber()) {
            qDebug() << "verify wemo paramters... of" << wemoSwitch->serialNumber();
            Device *device = m_wemoSwitches.value(wemoSwitch);
            // now check if ip or port changed
            bool somethingChanged = false;
            if (wemoSwitch->hostAddress() != deviceDescriptor.hostAddress()) {
                device->setParamValue("host address", deviceDescriptor.hostAddress().toString());
                wemoSwitch->setHostAddress(deviceDescriptor.hostAddress());
                somethingChanged = true;
            }
            if(wemoSwitch->port() != deviceDescriptor.port()){
                device->setParamValue("port", deviceDescriptor.port());
                wemoSwitch->setPort(deviceDescriptor.port());
                somethingChanged = true;
            }
            if (somethingChanged) {
                wemoSwitch->refresh();
            }
            return true;
        }
    }
    return false;
}

void DevicePluginWemo::wemoSwitchStateChanged()
{
    WemoSwitch *wemoSwitch = static_cast<WemoSwitch*>(sender());

    if (m_wemoSwitches.contains(wemoSwitch)) {
        Device * device = m_wemoSwitches.value(wemoSwitch);
        device->setStateValue(powerStateTypeId, wemoSwitch->powerState());
        device->setStateValue(reachableStateTypeId, wemoSwitch->reachable());
    }
}

void DevicePluginWemo::setPowerFinished(const bool &succeeded, const ActionId &actionId)
{
    if (succeeded) {
        emit actionExecutionFinished(actionId, DeviceManager::DeviceErrorNoError);
    } else {
        emit actionExecutionFinished(actionId, DeviceManager::DeviceErrorHardwareNotAvailable);
    }
}
<|MERGE_RESOLUTION|>--- conflicted
+++ resolved
@@ -51,16 +51,6 @@
 
 #include <QDebug>
 
-<<<<<<< HEAD
-DeviceClassId wemoSwitchDeviceClassId = DeviceClassId("69d97d3b-a8e6-42f3-afc0-ca8a53eb7cce");
-
-StateTypeId powerStateTypeId = StateTypeId("7166c4f6-f68c-4188-8f7c-2205d72a5a6d");
-StateTypeId reachableStateTypeId = StateTypeId("ec2f5b49-585c-4455-a233-b7aa4c608dbc");
-ActionTypeId powerActionTypeId = ActionTypeId("269f25eb-d0b7-4144-b9ef-801f4ff3e90c");
-ActionTypeId rediscoverActionTypeId = ActionTypeId("269cf3b8-d4dd-42e9-8309-6cb3ca8842df");
-
-=======
->>>>>>> 5068905c
 DevicePluginWemo::DevicePluginWemo()
 {
 }
@@ -79,13 +69,8 @@
 {
     if (device->deviceClassId() == wemoSwitchDeviceClassId) {
         foreach (WemoSwitch *wemoSwitch, m_wemoSwitches.keys()) {
-<<<<<<< HEAD
             if (wemoSwitch->serialNumber() == device->paramValue("serial number").toString()) {
                 qWarning() << "WeMo Switch " << wemoSwitch->serialNumber() << " allready added...";
-=======
-            if(wemoSwitch->serialNumber() == device->paramValue("serial number").toString()){
-                qWarning() << wemoSwitch->serialNumber() << " already exists...";
->>>>>>> 5068905c
                 return DeviceManager::DeviceSetupStatusFailure;
             }
         }
